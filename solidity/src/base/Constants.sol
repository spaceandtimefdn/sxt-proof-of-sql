--- conflicted
+++ resolved
@@ -23,12 +23,16 @@
 /// @dev Size of twelve words in bytes.
 uint256 constant WORDX12_SIZE = 0x20 * 12;
 
-<<<<<<< HEAD
 /// @dev Size of uint32 in bytes
 uint256 constant UINT32_SIZE = 0x04;
 /// @dev Number of bits needed to pad uint32 to 256 bits
 /// @dev This is useful for shifting a uint256 to the right to extract a uint32
 uint256 constant UINT32_PADDING_BITS = 0xE0;
+/// @dev Size of uint64 in bytes
+uint256 constant UINT64_SIZE = 0x08;
+/// @dev Number of bits needed to pad uint64 to 256 bits
+/// @dev This is useful for shifting a uint256 to the right to extract a uint64
+uint256 constant UINT64_PADDING_BITS = 0xC0;
 /// @dev Size of int64 in bytes
 uint256 constant INT64_SIZE = 0x08;
 /// @dev Number of bits needed to pad int64 to 256 bits
@@ -39,13 +43,6 @@
 
 /// @dev BigInt variant constant for literal expressions
 uint32 constant LITERAL_BIGINT_VARIANT = 0;
-=======
-/// @dev Size of uint64 in bytes
-uint256 constant UINT64_SIZE = 0x08;
-/// @dev Number of bits needed to pad uint64 to 256 bits
-/// @dev This is useful for shifting a uint256 to the right to extract a uint64
-uint256 constant UINT64_PADDING_BITS = 0xC0;
->>>>>>> 21bee256
 
 /// @dev Position of the free memory pointer in the context of the EVM memory.
 uint256 constant FREE_PTR = 0x40;
