// SPDX-License-Identifier: UNLICENSED
// This is licensed under the Cryptographic Open Software License 1.0
pragma solidity ^0.8.28;

/// @dev Error code for when ECADD inputs are invalid.
uint32 constant ERR_INVALID_EC_ADD_INPUTS = 0x765bcba0;
/// @dev Error code for when ECMUL inputs are invalid.
uint32 constant ERR_INVALID_EC_MUL_INPUTS = 0xe32c7472;
/// @dev Error code for when ECPAIRING inputs are invalid.
uint32 constant ERR_INVALID_EC_PAIRING_INPUTS = 0x4385b511;
/// @dev Error code for when the evaluation of a round in a sumcheck proof does not match the expected value.
uint32 constant ERR_ROUND_EVALUATION_MISMATCH = 0x741f5c3f;
/// @dev Error code for when a dequeue attempt was made on an empty queue.
uint32 constant ERR_EMPTY_QUEUE = 0x31dcf2b5;
/// @dev Error code for when the HyperKZG proof has an inconsistent v.
uint32 constant ERR_HYPER_KZG_INCONSISTENT_V = 0x6a5ae827;
<<<<<<< HEAD
/// @dev Error code for when the case literal in a switch statement is incorrect.
uint32 constant ERR_INCORRECT_CASE_CONST = 0x9324fb03;
/// @dev Error code for when a literal variant is unsupported.
uint32 constant ERR_UNSUPPORTED_LITERAL_VARIANT = 0xed9d5b00;
=======
/// @dev Error code for when the produces constraint degree is higher than the provided proof.
uint32 constant ERR_CONSTRAINT_DEGREE_TOO_HIGH = 0x8568ae69;
>>>>>>> 211b2cfe

library Errors {
    /// @notice Error thrown when the inputs to the ECADD precompile are invalid.
    error InvalidECAddInputs();
    /// @notice Error thrown when the inputs to the ECMUL precompile are invalid.
    error InvalidECMulInputs();
    /// @notice Error thrown when the inputs to the ECPAIRING precompile are invalid.
    error InvalidECPairingInputs();
    /// @notice Error thrown when the evaluation of a round in a sumcheck proof does not match the expected value.
    error RoundEvaluationMismatch();
    /// @notice Error thrown when a dequeue attempt was made on an empty queue.
    error EmptyQueue();
    /// @notice Error thrown when the HyperKZG proof has an inconsistent v.
    error HyperKZGInconsistentV();
<<<<<<< HEAD
    /// @notice Error thrown when the case literal in a switch statement is incorrect.
    error IncorrectCaseConst();
    /// @notice Error thrown when a literal variant is unsupported.
    error UnsupportedLiteralVariant();
=======
    /// @notice Error thrown when the produces constraint degree is higher than the provided proof.
    error ConstraintDegreeTooHigh();
>>>>>>> 211b2cfe

    function __err(uint32 __code) internal pure {
        assembly {
            function err(code) {
                mstore(0, code)
                revert(28, 4)
            }
            err(__code)
        }
    }
}<|MERGE_RESOLUTION|>--- conflicted
+++ resolved
@@ -14,15 +14,12 @@
 uint32 constant ERR_EMPTY_QUEUE = 0x31dcf2b5;
 /// @dev Error code for when the HyperKZG proof has an inconsistent v.
 uint32 constant ERR_HYPER_KZG_INCONSISTENT_V = 0x6a5ae827;
-<<<<<<< HEAD
+/// @dev Error code for when the produces constraint degree is higher than the provided proof.
+uint32 constant ERR_CONSTRAINT_DEGREE_TOO_HIGH = 0x8568ae69;
 /// @dev Error code for when the case literal in a switch statement is incorrect.
 uint32 constant ERR_INCORRECT_CASE_CONST = 0x9324fb03;
 /// @dev Error code for when a literal variant is unsupported.
 uint32 constant ERR_UNSUPPORTED_LITERAL_VARIANT = 0xed9d5b00;
-=======
-/// @dev Error code for when the produces constraint degree is higher than the provided proof.
-uint32 constant ERR_CONSTRAINT_DEGREE_TOO_HIGH = 0x8568ae69;
->>>>>>> 211b2cfe
 
 library Errors {
     /// @notice Error thrown when the inputs to the ECADD precompile are invalid.
@@ -37,15 +34,12 @@
     error EmptyQueue();
     /// @notice Error thrown when the HyperKZG proof has an inconsistent v.
     error HyperKZGInconsistentV();
-<<<<<<< HEAD
+    /// @notice Error thrown when the produces constraint degree is higher than the provided proof.
+    error ConstraintDegreeTooHigh();
     /// @notice Error thrown when the case literal in a switch statement is incorrect.
     error IncorrectCaseConst();
     /// @notice Error thrown when a literal variant is unsupported.
     error UnsupportedLiteralVariant();
-=======
-    /// @notice Error thrown when the produces constraint degree is higher than the provided proof.
-    error ConstraintDegreeTooHigh();
->>>>>>> 211b2cfe
 
     function __err(uint32 __code) internal pure {
         assembly {
