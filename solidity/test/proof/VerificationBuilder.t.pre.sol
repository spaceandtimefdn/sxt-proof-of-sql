--- conflicted
+++ resolved
@@ -380,9 +380,6 @@
         VerificationBuilder.__consumeRhoEvaluation(builder);
     }
 
-<<<<<<< HEAD
-    function testSetColumnEvaluations() public pure {
-=======
     function testSetZeroConstraintMultipliers() public pure {
         VerificationBuilder.Builder memory builder = VerificationBuilder.__builderNew();
         uint256[] memory values = new uint256[](0);
@@ -391,13 +388,227 @@
     }
 
     function testSetConstraintMultipliers() public pure {
->>>>>>> 211b2cfe
         VerificationBuilder.Builder memory builder = VerificationBuilder.__builderNew();
         uint256[] memory values = new uint256[](3);
         values[0] = 0x12345678;
         values[1] = 0x23456789;
         values[2] = 0x3456789A;
-<<<<<<< HEAD
+        VerificationBuilder.__setConstraintMultipliers(builder, values);
+        assert(builder.constraintMultipliers.length == 3);
+        assert(builder.constraintMultipliers[0] == 0x12345678);
+        assert(builder.constraintMultipliers[1] == 0x23456789);
+        assert(builder.constraintMultipliers[2] == 0x3456789A);
+    }
+
+    function testFuzzSetConstraintMultipliers(uint256[] memory values) public pure {
+        VerificationBuilder.Builder memory builder = VerificationBuilder.__builderNew();
+        VerificationBuilder.__setConstraintMultipliers(builder, values);
+        assert(builder.constraintMultipliers.length == values.length);
+        uint256 valuesLength = values.length;
+        for (uint256 i = 0; i < valuesLength; ++i) {
+            assert(builder.constraintMultipliers[i] == values[i]);
+        }
+    }
+
+    function testSetMaxDegree() public pure {
+        VerificationBuilder.Builder memory builder = VerificationBuilder.__builderNew();
+        VerificationBuilder.__setMaxDegree(builder, 42);
+        assert(builder.maxDegree == 42);
+    }
+
+    function testFuzzSetMaxDegree(uint256 value) public pure {
+        VerificationBuilder.Builder memory builder = VerificationBuilder.__builderNew();
+        VerificationBuilder.__setMaxDegree(builder, value);
+        assert(builder.maxDegree == value);
+    }
+
+    function testSetAggregateEvaluation() public pure {
+        VerificationBuilder.Builder memory builder = VerificationBuilder.__builderNew();
+        VerificationBuilder.__setAggregateEvaluation(builder, 42);
+        assert(builder.aggregateEvaluation == 42);
+    }
+
+    function testFuzzSetAggregateEvaluation(uint256 value) public pure {
+        VerificationBuilder.Builder memory builder = VerificationBuilder.__builderNew();
+        VerificationBuilder.__setAggregateEvaluation(builder, value);
+        assert(builder.aggregateEvaluation == value);
+    }
+
+    function testSetRowMultipliersEvaluation() public pure {
+        VerificationBuilder.Builder memory builder = VerificationBuilder.__builderNew();
+        VerificationBuilder.__setRowMultipliersEvaluation(builder, 42);
+        assert(builder.rowMultipliersEvaluation == 42);
+    }
+
+    function testFuzzSetRowMultipliersEvaluation(uint256 value) public pure {
+        VerificationBuilder.Builder memory builder = VerificationBuilder.__builderNew();
+        VerificationBuilder.__setRowMultipliersEvaluation(builder, value);
+        assert(builder.rowMultipliersEvaluation == value);
+    }
+
+    /// forge-config: default.allow_internal_expect_revert = true
+    function testProduceZerosumConstraint() public {
+        VerificationBuilder.Builder memory builder = VerificationBuilder.__builderNew();
+        uint256[] memory multipliers = new uint256[](3);
+        multipliers[0] = 101;
+        multipliers[1] = 103;
+        multipliers[2] = 107;
+        builder.constraintMultipliers = multipliers;
+        builder.maxDegree = 3;
+        builder.aggregateEvaluation = 211;
+
+        VerificationBuilder.__produceZerosumConstraint(builder, 307, 0);
+        assert(builder.aggregateEvaluation == 211 + 101 * 307);
+        VerificationBuilder.__produceZerosumConstraint(builder, 311, 1);
+        assert(builder.aggregateEvaluation == 211 + 101 * 307 + 103 * 311);
+        VerificationBuilder.__produceZerosumConstraint(builder, 313, 2);
+        assert(builder.aggregateEvaluation == 211 + 101 * 307 + 103 * 311 + 107 * 313);
+        vm.expectRevert(Errors.EmptyQueue.selector);
+        VerificationBuilder.__produceZerosumConstraint(builder, 317, 3);
+    }
+
+    /// forge-config: default.allow_internal_expect_revert = true
+    function testProduceZerosumConstraintDegreeError() public {
+        VerificationBuilder.Builder memory builder = VerificationBuilder.__builderNew();
+        builder.maxDegree = 3;
+        vm.expectRevert(Errors.ConstraintDegreeTooHigh.selector);
+        VerificationBuilder.__produceZerosumConstraint(builder, 1, 4);
+    }
+
+    /// forge-config: default.allow_internal_expect_revert = true
+    function testFuzzProduceZerosumConstraint(uint256[] memory multipliers, uint256[] memory values) public {
+        vm.assume(multipliers.length < values.length);
+        VerificationBuilder.Builder memory builder = VerificationBuilder.__builderNew();
+        builder.constraintMultipliers = multipliers;
+        builder.maxDegree = 3;
+        builder.aggregateEvaluation = 0;
+
+        uint256 length = multipliers.length;
+
+        uint256 aggregate = 0;
+        for (uint256 i = 0; i < length; ++i) {
+            aggregate = addmod(aggregate, mulmod(multipliers[i], values[i], MODULUS), MODULUS);
+        }
+        for (uint256 i = 0; i < length; ++i) {
+            VerificationBuilder.__produceZerosumConstraint(builder, values[i], 3);
+        }
+        assert(builder.aggregateEvaluation == aggregate);
+
+        vm.expectRevert(Errors.EmptyQueue.selector);
+        VerificationBuilder.__produceZerosumConstraint(builder, values[length], 3);
+    }
+
+    /// forge-config: default.allow_internal_expect_revert = true
+    function testProduceIdentityConstraint() public {
+        VerificationBuilder.Builder memory builder = VerificationBuilder.__builderNew();
+        uint256[] memory multipliers = new uint256[](3);
+        multipliers[0] = 101;
+        multipliers[1] = 103;
+        multipliers[2] = 107;
+        builder.constraintMultipliers = multipliers;
+        builder.maxDegree = 4;
+        builder.aggregateEvaluation = 211;
+        builder.rowMultipliersEvaluation = 223;
+
+        VerificationBuilder.__produceIdentityConstraint(builder, 307, 0);
+        assert(builder.aggregateEvaluation == 211 + 223 * (101 * 307));
+        VerificationBuilder.__produceIdentityConstraint(builder, 311, 1);
+        assert(builder.aggregateEvaluation == 211 + 223 * (101 * 307 + 103 * 311));
+        VerificationBuilder.__produceIdentityConstraint(builder, 313, 2);
+        assert(builder.aggregateEvaluation == 211 + 223 * (101 * 307 + 103 * 311 + 107 * 313));
+        vm.expectRevert(Errors.EmptyQueue.selector);
+        VerificationBuilder.__produceIdentityConstraint(builder, 317, 3);
+    }
+
+    /// forge-config: default.allow_internal_expect_revert = true
+    function testProduceIdentityConstraintDegreeError() public {
+        VerificationBuilder.Builder memory builder = VerificationBuilder.__builderNew();
+        builder.maxDegree = 3;
+        vm.expectRevert(Errors.ConstraintDegreeTooHigh.selector);
+        VerificationBuilder.__produceIdentityConstraint(builder, 1, 3);
+    }
+
+    /// forge-config: default.allow_internal_expect_revert = true
+    function testFuzzProduceIdentityConstraint(
+        uint256[] memory multipliers,
+        uint256[] memory values,
+        uint256 rowMultipliersEvaluation
+    ) public {
+        vm.assume(multipliers.length < values.length);
+        VerificationBuilder.Builder memory builder = VerificationBuilder.__builderNew();
+        builder.constraintMultipliers = multipliers;
+        builder.maxDegree = 3;
+        builder.aggregateEvaluation = 0;
+        builder.rowMultipliersEvaluation = rowMultipliersEvaluation;
+
+        uint256 length = multipliers.length;
+
+        uint256 aggregate = 0;
+        for (uint256 i = 0; i < length; ++i) {
+            aggregate = addmod(aggregate, mulmod(multipliers[i], values[i], MODULUS), MODULUS);
+        }
+        aggregate = mulmod(aggregate, rowMultipliersEvaluation, MODULUS);
+        for (uint256 i = 0; i < length; ++i) {
+            VerificationBuilder.__produceIdentityConstraint(builder, values[i], 2);
+        }
+        assert(builder.aggregateEvaluation == aggregate);
+
+        vm.expectRevert(Errors.EmptyQueue.selector);
+        VerificationBuilder.__produceIdentityConstraint(builder, values[length], 2);
+    }
+
+    /// forge-config: default.allow_internal_expect_revert = true
+    function testFuzzProduceMixedConstraints(
+        uint256[] memory multipliers,
+        uint256[] memory values,
+        bool[] memory isZerosum,
+        uint256 rowMultipliersEvaluation
+    ) public {
+        vm.assume(multipliers.length < values.length);
+        vm.assume(multipliers.length < isZerosum.length);
+        VerificationBuilder.Builder memory builder = VerificationBuilder.__builderNew();
+        builder.constraintMultipliers = multipliers;
+        builder.maxDegree = 3;
+        builder.aggregateEvaluation = 0;
+        builder.rowMultipliersEvaluation = rowMultipliersEvaluation;
+
+        uint256 length = multipliers.length;
+
+        uint256 aggregate = 0;
+        for (uint256 i = 0; i < length; ++i) {
+            if (isZerosum[i]) {
+                aggregate = addmod(aggregate, mulmod(multipliers[i], values[i], MODULUS), MODULUS);
+            } else {
+                aggregate = addmod(
+                    aggregate,
+                    mulmod(mulmod(multipliers[i], values[i], MODULUS), rowMultipliersEvaluation, MODULUS),
+                    MODULUS
+                );
+            }
+        }
+        for (uint256 i = 0; i < length; ++i) {
+            if (isZerosum[i]) {
+                VerificationBuilder.__produceZerosumConstraint(builder, values[i], 3);
+            } else {
+                VerificationBuilder.__produceIdentityConstraint(builder, values[i], 2);
+            }
+        }
+        assert(builder.aggregateEvaluation == aggregate);
+
+        vm.expectRevert(Errors.EmptyQueue.selector);
+        if (isZerosum[length]) {
+            VerificationBuilder.__produceZerosumConstraint(builder, values[length], 3);
+        } else {
+            VerificationBuilder.__produceIdentityConstraint(builder, values[length], 2);
+        }
+    }
+
+    function testSetColumnEvaluations() public pure {
+        VerificationBuilder.Builder memory builder = VerificationBuilder.__builderNew();
+        uint256[] memory values = new uint256[](3);
+        values[0] = 0x12345678;
+        values[1] = 0x23456789;
+        values[2] = 0x3456789A;
         VerificationBuilder.__setColumnEvaluations(builder, values);
         assert(builder.columnEvaluations.length == 3);
         assert(builder.columnEvaluations[0] == 0x12345678);
@@ -446,215 +657,6 @@
         uint256 valuesLength = values.length;
         for (uint256 i = 0; i < valuesLength; ++i) {
             assert(VerificationBuilder.__getColumnEvaluation(builder, i) == values[i]);
-=======
-        VerificationBuilder.__setConstraintMultipliers(builder, values);
-        assert(builder.constraintMultipliers.length == 3);
-        assert(builder.constraintMultipliers[0] == 0x12345678);
-        assert(builder.constraintMultipliers[1] == 0x23456789);
-        assert(builder.constraintMultipliers[2] == 0x3456789A);
-    }
-
-    function testFuzzSetConstraintMultipliers(uint256[] memory values) public pure {
-        VerificationBuilder.Builder memory builder = VerificationBuilder.__builderNew();
-        VerificationBuilder.__setConstraintMultipliers(builder, values);
-        assert(builder.constraintMultipliers.length == values.length);
-        uint256 valuesLength = values.length;
-        for (uint256 i = 0; i < valuesLength; ++i) {
-            assert(builder.constraintMultipliers[i] == values[i]);
-        }
-    }
-
-    function testSetMaxDegree() public pure {
-        VerificationBuilder.Builder memory builder = VerificationBuilder.__builderNew();
-        VerificationBuilder.__setMaxDegree(builder, 42);
-        assert(builder.maxDegree == 42);
-    }
-
-    function testFuzzSetMaxDegree(uint256 value) public pure {
-        VerificationBuilder.Builder memory builder = VerificationBuilder.__builderNew();
-        VerificationBuilder.__setMaxDegree(builder, value);
-        assert(builder.maxDegree == value);
-    }
-
-    function testSetAggregateEvaluation() public pure {
-        VerificationBuilder.Builder memory builder = VerificationBuilder.__builderNew();
-        VerificationBuilder.__setAggregateEvaluation(builder, 42);
-        assert(builder.aggregateEvaluation == 42);
-    }
-
-    function testFuzzSetAggregateEvaluation(uint256 value) public pure {
-        VerificationBuilder.Builder memory builder = VerificationBuilder.__builderNew();
-        VerificationBuilder.__setAggregateEvaluation(builder, value);
-        assert(builder.aggregateEvaluation == value);
-    }
-
-    function testSetRowMultipliersEvaluation() public pure {
-        VerificationBuilder.Builder memory builder = VerificationBuilder.__builderNew();
-        VerificationBuilder.__setRowMultipliersEvaluation(builder, 42);
-        assert(builder.rowMultipliersEvaluation == 42);
-    }
-
-    function testFuzzSetRowMultipliersEvaluation(uint256 value) public pure {
-        VerificationBuilder.Builder memory builder = VerificationBuilder.__builderNew();
-        VerificationBuilder.__setRowMultipliersEvaluation(builder, value);
-        assert(builder.rowMultipliersEvaluation == value);
-    }
-
-    /// forge-config: default.allow_internal_expect_revert = true
-    function testProduceZerosumConstraint() public {
-        VerificationBuilder.Builder memory builder = VerificationBuilder.__builderNew();
-        uint256[] memory multipliers = new uint256[](3);
-        multipliers[0] = 101;
-        multipliers[1] = 103;
-        multipliers[2] = 107;
-        builder.constraintMultipliers = multipliers;
-        builder.maxDegree = 3;
-        builder.aggregateEvaluation = 211;
-
-        VerificationBuilder.__produceZerosumConstraint(builder, 307, 0);
-        assert(builder.aggregateEvaluation == 211 + 101 * 307);
-        VerificationBuilder.__produceZerosumConstraint(builder, 311, 1);
-        assert(builder.aggregateEvaluation == 211 + 101 * 307 + 103 * 311);
-        VerificationBuilder.__produceZerosumConstraint(builder, 313, 2);
-        assert(builder.aggregateEvaluation == 211 + 101 * 307 + 103 * 311 + 107 * 313);
-        vm.expectRevert(Errors.EmptyQueue.selector);
-        VerificationBuilder.__produceZerosumConstraint(builder, 317, 3);
-    }
-
-    /// forge-config: default.allow_internal_expect_revert = true
-    function testProduceZerosumConstraintDegreeError() public {
-        VerificationBuilder.Builder memory builder = VerificationBuilder.__builderNew();
-        builder.maxDegree = 3;
-        vm.expectRevert(Errors.ConstraintDegreeTooHigh.selector);
-        VerificationBuilder.__produceZerosumConstraint(builder, 1, 4);
-    }
-
-    /// forge-config: default.allow_internal_expect_revert = true
-    function testFuzzProduceZerosumConstraint(uint256[] memory multipliers, uint256[] memory values) public {
-        vm.assume(multipliers.length < values.length);
-        VerificationBuilder.Builder memory builder = VerificationBuilder.__builderNew();
-        builder.constraintMultipliers = multipliers;
-        builder.maxDegree = 3;
-        builder.aggregateEvaluation = 0;
-
-        uint256 length = multipliers.length;
-
-        uint256 aggregate = 0;
-        for (uint256 i = 0; i < length; ++i) {
-            aggregate = addmod(aggregate, mulmod(multipliers[i], values[i], MODULUS), MODULUS);
-        }
-        for (uint256 i = 0; i < length; ++i) {
-            VerificationBuilder.__produceZerosumConstraint(builder, values[i], 3);
-        }
-        assert(builder.aggregateEvaluation == aggregate);
-
-        vm.expectRevert(Errors.EmptyQueue.selector);
-        VerificationBuilder.__produceZerosumConstraint(builder, values[length], 3);
-    }
-
-    /// forge-config: default.allow_internal_expect_revert = true
-    function testProduceIdentityConstraint() public {
-        VerificationBuilder.Builder memory builder = VerificationBuilder.__builderNew();
-        uint256[] memory multipliers = new uint256[](3);
-        multipliers[0] = 101;
-        multipliers[1] = 103;
-        multipliers[2] = 107;
-        builder.constraintMultipliers = multipliers;
-        builder.maxDegree = 4;
-        builder.aggregateEvaluation = 211;
-        builder.rowMultipliersEvaluation = 223;
-
-        VerificationBuilder.__produceIdentityConstraint(builder, 307, 0);
-        assert(builder.aggregateEvaluation == 211 + 223 * (101 * 307));
-        VerificationBuilder.__produceIdentityConstraint(builder, 311, 1);
-        assert(builder.aggregateEvaluation == 211 + 223 * (101 * 307 + 103 * 311));
-        VerificationBuilder.__produceIdentityConstraint(builder, 313, 2);
-        assert(builder.aggregateEvaluation == 211 + 223 * (101 * 307 + 103 * 311 + 107 * 313));
-        vm.expectRevert(Errors.EmptyQueue.selector);
-        VerificationBuilder.__produceIdentityConstraint(builder, 317, 3);
-    }
-
-    /// forge-config: default.allow_internal_expect_revert = true
-    function testProduceIdentityConstraintDegreeError() public {
-        VerificationBuilder.Builder memory builder = VerificationBuilder.__builderNew();
-        builder.maxDegree = 3;
-        vm.expectRevert(Errors.ConstraintDegreeTooHigh.selector);
-        VerificationBuilder.__produceIdentityConstraint(builder, 1, 3);
-    }
-
-    /// forge-config: default.allow_internal_expect_revert = true
-    function testFuzzProduceIdentityConstraint(
-        uint256[] memory multipliers,
-        uint256[] memory values,
-        uint256 rowMultipliersEvaluation
-    ) public {
-        vm.assume(multipliers.length < values.length);
-        VerificationBuilder.Builder memory builder = VerificationBuilder.__builderNew();
-        builder.constraintMultipliers = multipliers;
-        builder.maxDegree = 3;
-        builder.aggregateEvaluation = 0;
-        builder.rowMultipliersEvaluation = rowMultipliersEvaluation;
-
-        uint256 length = multipliers.length;
-
-        uint256 aggregate = 0;
-        for (uint256 i = 0; i < length; ++i) {
-            aggregate = addmod(aggregate, mulmod(multipliers[i], values[i], MODULUS), MODULUS);
-        }
-        aggregate = mulmod(aggregate, rowMultipliersEvaluation, MODULUS);
-        for (uint256 i = 0; i < length; ++i) {
-            VerificationBuilder.__produceIdentityConstraint(builder, values[i], 2);
-        }
-        assert(builder.aggregateEvaluation == aggregate);
-
-        vm.expectRevert(Errors.EmptyQueue.selector);
-        VerificationBuilder.__produceIdentityConstraint(builder, values[length], 2);
-    }
-
-    /// forge-config: default.allow_internal_expect_revert = true
-    function testFuzzProduceMixedConstraints(
-        uint256[] memory multipliers,
-        uint256[] memory values,
-        bool[] memory isZerosum,
-        uint256 rowMultipliersEvaluation
-    ) public {
-        vm.assume(multipliers.length < values.length);
-        vm.assume(multipliers.length < isZerosum.length);
-        VerificationBuilder.Builder memory builder = VerificationBuilder.__builderNew();
-        builder.constraintMultipliers = multipliers;
-        builder.maxDegree = 3;
-        builder.aggregateEvaluation = 0;
-        builder.rowMultipliersEvaluation = rowMultipliersEvaluation;
-
-        uint256 length = multipliers.length;
-
-        uint256 aggregate = 0;
-        for (uint256 i = 0; i < length; ++i) {
-            if (isZerosum[i]) {
-                aggregate = addmod(aggregate, mulmod(multipliers[i], values[i], MODULUS), MODULUS);
-            } else {
-                aggregate = addmod(
-                    aggregate,
-                    mulmod(mulmod(multipliers[i], values[i], MODULUS), rowMultipliersEvaluation, MODULUS),
-                    MODULUS
-                );
-            }
-        }
-        for (uint256 i = 0; i < length; ++i) {
-            if (isZerosum[i]) {
-                VerificationBuilder.__produceZerosumConstraint(builder, values[i], 3);
-            } else {
-                VerificationBuilder.__produceIdentityConstraint(builder, values[i], 2);
-            }
-        }
-        assert(builder.aggregateEvaluation == aggregate);
-
-        vm.expectRevert(Errors.EmptyQueue.selector);
-        if (isZerosum[length]) {
-            VerificationBuilder.__produceZerosumConstraint(builder, values[length], 3);
-        } else {
-            VerificationBuilder.__produceIdentityConstraint(builder, values[length], 2);
->>>>>>> 211b2cfe
         }
     }
 }