--- conflicted
+++ resolved
@@ -7,39 +7,27 @@
 
 contract ErrorsTest is Test {
     function testErrorConstantsMatchSelectors() public pure {
-<<<<<<< HEAD
-        bytes4[8] memory selectors = [
-=======
-        bytes4[7] memory selectors = [
->>>>>>> 211b2cfe
+        bytes4[9] memory selectors = [
             Errors.InvalidECAddInputs.selector,
             Errors.InvalidECMulInputs.selector,
             Errors.InvalidECPairingInputs.selector,
             Errors.RoundEvaluationMismatch.selector,
             Errors.EmptyQueue.selector,
             Errors.HyperKZGInconsistentV.selector,
-<<<<<<< HEAD
+            Errors.ConstraintDegreeTooHigh.selector,
             Errors.IncorrectCaseConst.selector,
             Errors.UnsupportedLiteralVariant.selector
         ];
-        uint32[8] memory selectorConstants = [
-=======
-            Errors.ConstraintDegreeTooHigh.selector
-        ];
-        uint32[7] memory selectorConstants = [
->>>>>>> 211b2cfe
+        uint32[9] memory selectorConstants = [
             ERR_INVALID_EC_ADD_INPUTS,
             ERR_INVALID_EC_MUL_INPUTS,
             ERR_INVALID_EC_PAIRING_INPUTS,
             ERR_ROUND_EVALUATION_MISMATCH,
             ERR_EMPTY_QUEUE,
             ERR_HYPER_KZG_INCONSISTENT_V,
-<<<<<<< HEAD
+            ERR_CONSTRAINT_DEGREE_TOO_HIGH,
             ERR_INCORRECT_CASE_CONST,
             ERR_UNSUPPORTED_LITERAL_VARIANT
-=======
-            ERR_CONSTRAINT_DEGREE_TOO_HIGH
->>>>>>> 211b2cfe
         ];
         assert(selectors.length == selectorConstants.length);
         uint256 length = selectors.length;
@@ -85,7 +73,12 @@
     }
 
     /// forge-config: default.allow_internal_expect_revert = true
-<<<<<<< HEAD
+    function testErrorFailedConstraintDegreeTooHigh() public {
+        vm.expectRevert(Errors.ConstraintDegreeTooHigh.selector);
+        Errors.__err(ERR_CONSTRAINT_DEGREE_TOO_HIGH);
+    }
+
+    /// forge-config: default.allow_internal_expect_revert = true
     function testErrorFailedIncorrectCaseConst() public {
         vm.expectRevert(Errors.IncorrectCaseConst.selector);
         Errors.__err(ERR_INCORRECT_CASE_CONST);
@@ -95,10 +88,5 @@
     function testErrorFailedUnsupportedLiteralVariant() public {
         vm.expectRevert(Errors.UnsupportedLiteralVariant.selector);
         Errors.__err(ERR_UNSUPPORTED_LITERAL_VARIANT);
-=======
-    function testErrorFailedConstraintDegreeTooHigh() public {
-        vm.expectRevert(Errors.ConstraintDegreeTooHigh.selector);
-        Errors.__err(ERR_CONSTRAINT_DEGREE_TOO_HIGH);
->>>>>>> 211b2cfe
     }
 }