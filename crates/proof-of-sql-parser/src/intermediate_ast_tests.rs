use crate::{
    intermediate_ast::OrderByDirection::{Asc, Desc},
    sql::*,
    utility::*,
    SelectStatement,
};
use alloc::{
    borrow::ToOwned,
    string::{String, ToString},
    vec,
};
use bigdecimal::BigDecimal;

// Sting parser tests
#[test]
fn we_can_parse_simple_strings() {
    assert_eq!(
        StringLiteralParser::new().parse("'abc'"),
        Ok("abc".to_string())
    );
}

#[test]
fn we_can_correctly_escape_the_single_quote_character() {
    assert_eq!(
        StringLiteralParser::new().parse("'this isn''t a test'"),
        Ok("this isn't a test".to_string())
    );
}

#[test]
fn we_can_parse_empty_strings() {
    assert_eq!(StringLiteralParser::new().parse("''"), Ok(String::new()));
}

#[test]
fn we_can_parse_strings_with_a_single_character() {
    assert_eq!(StringLiteralParser::new().parse("'a'"), Ok("a".to_string()));
}

#[test]
fn we_can_parse_strings_starting_with_numbers() {
    assert_eq!(
        StringLiteralParser::new().parse("'123a'"),
        Ok("123a".to_string())
    );
}

#[test]
fn we_can_parse_strings_having_multiple_double_quotes() {
    assert_eq!(
        StringLiteralParser::new().parse("'\"123a\"'"),
        Ok("\"123a\"".to_string())
    );
}

#[test]
fn we_cannot_parse_strings_having_more_than_two_quotes() {
    assert!(StringLiteralParser::new().parse("''123a''").is_err());
}

#[test]
fn we_can_parse_strings_strings_containing_spaces() {
    assert_eq!(
        StringLiteralParser::new().parse("'  a12fdf 3a  '"),
        Ok("  a12fdf 3a  ".to_string())
    );
}

#[test]
fn we_can_parse_strings_starting_with_special_characters() {
    assert_eq!(
        StringLiteralParser::new().parse("'$abc'"),
        Ok("$abc".to_string())
    );
}

#[test]
fn we_can_parse_strings_having_unicode_characters() {
    assert_eq!(
        StringLiteralParser::new().parse("'a茶a'"),
        Ok("a茶a".to_string())
    );
}

#[test]
fn we_can_parse_strings_having_whitespace_characters() {
    assert_eq!(
        StringLiteralParser::new().parse("'abc\n12\r3\t'"),
        Ok("abc\n12\r3\t".to_string())
    );
    assert_eq!(
        StringLiteralParser::new().parse(
            "'abc

    ab
123'"
        ),
        Ok("abc\n\n    ab\n123".to_string())
    );
}

#[test]
fn we_can_parse_strings_having_control_characters() {
    assert_eq!(
        StringLiteralParser::new().parse("'\x1F'"),
        Ok("\x1F".to_string())
    );
    assert_eq!(
        StringLiteralParser::new().parse("'abc\x1F'"),
        Ok("abc\x1F".to_string())
    );
}

#[allow(clippy::unicode_not_nfc)]
#[test]
fn unnormalized_strings_should_differ() {
    let lhs = StringLiteralParser::new().parse("'á'").unwrap();
    let rhs = StringLiteralParser::new().parse("'á'").unwrap();
    assert_ne!(lhs, rhs);
}

#[test]
fn we_cannot_parse_strings_having_incorrect_quotes() {
    assert!(StringLiteralParser::new().parse("").is_err());
    assert!(StringLiteralParser::new().parse("'").is_err());
    assert!(StringLiteralParser::new().parse("a").is_err());
    assert!(StringLiteralParser::new().parse("'a").is_err());
    assert!(StringLiteralParser::new().parse("a'").is_err());
    assert!(StringLiteralParser::new().parse("\"a\"").is_err());
}

// Select Query parser Tests
#[test]
fn we_can_parse_a_query_with_constants() {
    let ast =
        "SELECT 3 as bigint, true as boolean, 'proof' as varchar, -2.34 as decimal FROM SXT_TAB;"
            .parse::<SelectStatement>()
            .unwrap();
    let expected_ast = select(
        query_all(
            vec![
                col_res(lit(3), "bigint"),
                col_res(lit(true), "boolean"),
                col_res(lit("proof"), "varchar"),
                col_res(lit("-2.34".parse::<BigDecimal>().unwrap()), "decimal"),
            ],
            tab(None, "sxt_tab",None),
            vec![],
        ),
        vec![],
        None,
    );
    assert_eq!(ast, expected_ast);
}

#[test]
fn we_can_parse_a_query_with_a_column_equals_a_simple_bool() {
    let ast = "SELECT A FROM SXT_TAB WHERE A = false"
        .parse::<SelectStatement>()
        .unwrap();
    let expected_ast = select(
        query(
            cols_res(&["a"]),
            tab(None, "sxt_tab",None),
            equal(col("a"), lit(false)),
            vec![],
        ),
        vec![],
        None,
    );
    assert_eq!(ast, expected_ast);
}

#[test]
fn we_can_parse_a_query_with_a_column_equals_a_simple_integer() {
    let ast = "SELECT A FROM SXT_TAB WHERE A = 3;"
        .parse::<SelectStatement>()
        .unwrap();
    let expected_ast = select(
        query(
            cols_res(&["a"]),
            tab(None, "sxt_tab",None),
            equal(col("a"), lit(3)),
            vec![],
        ),
        vec![],
        None,
    );
    assert_eq!(ast, expected_ast);
}

#[test]
fn we_can_parse_a_query_with_a_column_equals_a_string() {
    let ast = "SELECT A FROM SXT_TAB WHERE A = 'this_is_a_test'"
        .parse::<SelectStatement>()
        .unwrap();
    let expected_ast = select(
        query(
            cols_res(&["a"]),
            tab(None, "sxt_tab",None),
            equal(col("a"), lit("this_is_a_test")),
            vec![],
        ),
        vec![],
        None,
    );
    assert_eq!(ast, expected_ast);
}

#[test]
fn we_can_parse_a_query_with_a_column_equals_a_decimal() {
    let ast = "SELECT A FROM SXT_TAB WHERE A = -0.32;"
        .parse::<SelectStatement>()
        .unwrap();
    let expected_ast = select(
        query(
            cols_res(&["a"]),
<<<<<<< HEAD
            tab(None, "sxt_tab",None),
            equal(
                col("a"),
                lit(IntermediateDecimal::try_from("-0.32").unwrap()),
            ),
=======
            tab(None, "sxt_tab"),
            equal(col("a"), lit("-0.32".parse::<BigDecimal>().unwrap())),
>>>>>>> 5f6b66f0
            vec![],
        ),
        vec![],
        None,
    );
    assert_eq!(ast, expected_ast);
}

#[test]
fn we_can_parse_a_query_with_two_result_columns() {
    let ast = "Select a,  b froM sxt_tab where C = D + 1 and E = F and G"
        .parse::<SelectStatement>()
        .unwrap();
    let expected_ast = select(
        query(
            cols_res(&["a", "b"]),
            tab(None, "sxt_tab",None),
            and(
                and(
                    equal(col("c"), col("d") + lit(1)),
                    equal(col("e"), col("f")),
                ),
                col("g"),
            ),
            vec![],
        ),
        vec![],
        None,
    );
    assert_eq!(ast, expected_ast);
}

//TODO: Add unary negative operator so that it will no longer be necessary to use the minus sign with brackets
//(PROOF-864)
#[test]
fn we_can_parse_a_query_using_select_star() {
    let ast = "SELECT * FROM sxt_Tab WHERE A = -(B);"
        .parse::<SelectStatement>()
        .unwrap();
    let expected_ast = select(
        query(
            vec![col_res_all()],
            tab(None, "sxt_tab",None),
            equal(col("a"), lit(-1_i64) * col("b")),
            vec![],
        ),
        vec![],
        None,
    );
    assert_eq!(ast, expected_ast);
}

#[test]
fn we_can_parse_a_query_using_select_star_and_a_const() {
    let ast = "SELECT *, 4 as bigint FROM sxt_Tab WHERE A = B + 3"
        .parse::<SelectStatement>()
        .unwrap();
    let expected_ast = select(
        query(
            vec![col_res_all(), col_res(lit(4), "bigint")],
            tab(None, "sxt_tab",None),
            equal(col("a"), col("b") + lit(3)),
            vec![],
        ),
        vec![],
        None,
    );
    assert_eq!(ast, expected_ast);
}

#[test]
fn we_can_parse_a_query_using_multiple_select_star_expressions() {
    let ast = "SELECT a, *, b, c, * FROM sxt_Tab WHERE A - B = 3"
        .parse::<SelectStatement>()
        .unwrap();
    let expected_ast = select(
        query(
            vec![
                col_res(col("a"), "a"),
                col_res_all(),
                col_res(col("b"), "b"),
                col_res(col("c"), "c"),
                col_res_all(),
            ],
            tab(None, "sxt_tab",None),
            equal(col("a") - col("b"), lit(3)),
            vec![],
        ),
        vec![],
        None,
    );
    assert_eq!(ast, expected_ast);
}

#[test]
fn we_can_parse_a_query_with_one_equals_filter_having_a_positive_literal() {
    let ast = "select a, true as boolean from sxt_tab where b = +4;"
        .parse::<SelectStatement>()
        .unwrap();
    let expected_ast = select(
        query(
            vec![col_res(col("a"), "a"), col_res(lit(true), "boolean")],
            tab(None, "sxt_tab",None),
            equal(col("b"), lit(4)),
            vec![],
        ),
        vec![],
        None,
    );
    assert_eq!(ast, expected_ast);
}

#[test]
fn we_can_parse_a_query_with_one_equals_filter_having_a_negative_literal() {
    let ast = "select a from sxt_tab where b = -4"
        .parse::<SelectStatement>()
        .unwrap();
    let expected_ast = select(
        query(
            cols_res(&["a"]),
            tab(None, "sxt_tab",None),
            equal(col("b"), lit(-4)),
            vec![],
        ),
        vec![],
        None,
    );
    assert_eq!(ast, expected_ast);
}

#[test]
fn we_can_parse_a_query_with_one_not_equals_filter_expression() {
    for not_equals_sign in ["!=", "<>"] {
        let ast = ("select a from sxt_tab where b".to_owned() + not_equals_sign + " -4")
            .parse::<SelectStatement>()
            .unwrap();
        let expected_ast = select(
            query(
                cols_res(&["a"]),
                tab(None, "sxt_tab",None),
                not(equal(col("b"), lit(-4))),
                vec![],
            ),
            vec![],
            None,
        );
        assert_eq!(ast, expected_ast);
    }
}

#[test]
fn we_can_parse_a_query_with_one_logical_not_filter_expression() {
    let ast = "select a from sxt_tab where not (b = d + 3);"
        .parse::<SelectStatement>()
        .unwrap();
    let expected_ast = select(
        query(
            cols_res(&["a"]),
            tab(None, "sxt_tab",None),
            not(equal(col("b"), col("d") + lit(3))),
            vec![],
        ),
        vec![],
        None,
    );
    assert_eq!(ast, expected_ast);
}

#[test]
fn we_can_parse_a_query_with_one_logical_and_filter_expression() {
    let ast = "select a from sxt_tab where (b = 3) and c"
        .parse::<SelectStatement>()
        .unwrap();
    let expected_ast = select(
        query(
            cols_res(&["a"]),
            tab(None, "sxt_tab",None),
            and(equal(col("b"), lit(3)), col("c")),
            vec![],
        ),
        vec![],
        None,
    );
    assert_eq!(ast, expected_ast);
}

#[test]
fn we_can_parse_a_query_with_one_logical_and_filter_expression_with_both_left_and_right_side_equal_to_string_literals(
) {
    let ast = "select bid_in_usd_over_1e2 from sxt.options_quote where type = 'call' and security = 'eth'".parse::<SelectStatement>().unwrap();
    let expected_ast = select(
        query(
            cols_res(&["bid_in_usd_over_1e2"]),
            tab(Some("sxt"), "options_quote",None),
            and(
                equal(col("type"), lit("call")),
                equal(col("security"), lit("eth")),
            ),
            vec![],
        ),
        vec![],
        None,
    );
    assert_eq!(ast, expected_ast);
}

#[test]
fn we_can_parse_a_query_with_one_logical_or_filter_expression() {
    let ast = "select a from sxt_tab where (b = 3) or (c = -2.34);"
        .parse::<SelectStatement>()
        .unwrap();
    let expected_ast = select(
        query(
            cols_res(&["a"]),
            tab(None, "sxt_tab",None),
            or(
                equal(col("b"), lit(3)),
                equal(col("c"), lit("-2.34".parse::<BigDecimal>().unwrap())),
            ),
            vec![],
        ),
        vec![],
        None,
    );
    assert_eq!(ast, expected_ast);
}

#[test]
fn we_can_parse_a_query_with_two_logical_and_not_filter_expressions() {
    let ast = "select a from sxt_tab where (b = 3) and (not (c = d - 2));"
        .parse::<SelectStatement>()
        .unwrap();
    let expected_ast = select(
        query(
            cols_res(&["a"]),
            tab(None, "sxt_tab",None),
            and(
                equal(col("b"), lit(3)),
                not(equal(col("c"), col("d") - lit(2))),
            ),
            vec![],
        ),
        vec![],
        None,
    );
    assert_eq!(ast, expected_ast);
}

#[test]
fn we_can_parse_a_query_with_three_logical_not_and_or_filter_expressions() {
    let ast = "select a from sxt_tab where not ((b = 3 * 7) and  ((f = 45) or (c + 2 * d = -2)))"
        .parse::<SelectStatement>()
        .unwrap();
    let expected_ast = select(
        query(
            cols_res(&["a"]),
            tab(None, "sxt_tab",None),
            not(and(
                equal(col("b"), lit(3) * lit(7)),
                or(
                    equal(col("f"), lit(45)),
                    equal(col("c") + lit(2) * col("d"), lit(-2)),
                ),
            )),
            vec![],
        ),
        vec![],
        None,
    );
    assert_eq!(ast, expected_ast);
}

#[test]
fn we_can_parse_a_query_with_the_minimum_i128_value_as_the_equal_filter_literal() {
    let ast = ("select a from sxt_tab where b = ".to_owned() + &i128::MIN.to_string())
        .parse::<SelectStatement>()
        .unwrap();
    let expected_ast = select(
        query(
            cols_res(&["a"]),
            tab(None, "sxt_tab",None),
            equal(col("b"), lit(i128::MIN)),
            vec![],
        ),
        vec![],
        None,
    );
    assert_eq!(ast, expected_ast);

    let ast = "select a from sxt_tab where b = -170141183460469231731687303715884105728;"
        .parse::<SelectStatement>()
        .unwrap();
    let expected_ast = select(
        query(
            cols_res(&["a"]),
            tab(None, "sxt_tab",None),
            equal(col("b"), lit(i128::MIN)),
            vec![],
        ),
        vec![],
        None,
    );
    assert_eq!(ast, expected_ast);
}

#[test]
fn we_cannot_parse_a_query_with_the_literals_overflowing() {
    // note: see the minus sign in front of the literal, causing the overflow
    assert!(
        ("select a from sxt_tab where b = -".to_owned() + &i128::MIN.to_string())
            .parse::<SelectStatement>()
            .is_err()
    );
}

#[test]
fn we_can_parse_a_query_with_the_maximum_i128_value_as_the_equal_filter_literal() {
    let ast = ("select a from sxt_tab where b = ".to_owned() + &i128::MAX.to_string())
        .parse::<SelectStatement>()
        .unwrap();
    let expected_ast = select(
        query(
            cols_res(&["a"]),
            tab(None, "sxt_tab",None),
            equal(col("b"), lit(i128::MAX)),
            vec![],
        ),
        vec![],
        None,
    );
    assert_eq!(ast, expected_ast);
}

#[test]
fn we_can_parse_a_query_and_rename_a_result_column_using_the_as_keyword() {
    let ast = "select a as a_rename from sxt_tab where b = 4 + d;"
        .parse::<SelectStatement>()
        .unwrap();
    let expected_ast = select(
        query(
            vec![col_res(col("a"), "a_rename")],
            tab(None, "sxt_tab",None),
            equal(col("b"), lit(4) + col("d")),
            vec![],
        ),
        vec![],
        None,
    );
    assert_eq!(ast, expected_ast);
}

#[test]
fn we_can_parse_a_query_and_rename_a_result_column_without_using_the_as_keyword() {
    let parsed_ast = "select a a_rename from sxt_tab where b >= c + 4"
        .parse::<SelectStatement>()
        .unwrap();
    let expected_ast = select(
        query(
            vec![col_res(col("a"), "a_rename")],
            tab(None, "sxt_tab",None),
            ge(col("b"), col("c") + lit(4)),
            vec![],
        ),
        vec![],
        None,
    );
    assert_eq!(parsed_ast, expected_ast);
}

#[test]
fn we_can_parse_logical_not_with_more_precedence_priority_than_logical_and() {
    let parsed_ast = "select a from sxt_tab where a = 3 and not b = 2.53;"
        .parse::<SelectStatement>()
        .unwrap();
    let expected_ast = "select a from sxt_tab where (a = 3) and (not b = 2.53)"
        .parse::<SelectStatement>()
        .unwrap();
    assert_eq!(parsed_ast, expected_ast);
}

#[test]
fn we_can_parse_logical_not_with_less_precedence_priority_than_equal_operator() {
    let parsed_ast = "select a from sxt_tab where not b = d"
        .parse::<SelectStatement>()
        .unwrap();
    let expected_ast = select(
        query(
            cols_res(&["a"]),
            tab(None, "sxt_tab",None),
            not(equal(col("b"), col("d"))),
            vec![],
        ),
        vec![],
        None,
    );
    assert_eq!(parsed_ast, expected_ast);
}

#[test]
fn we_can_parse_logical_and_with_more_precedence_priority_than_logical_or() {
    let ast = "select a from sxt_tab where a = -1 or c = -3 and a = 3"
        .parse::<SelectStatement>()
        .unwrap();
    let expected_ast = "select a from sxt_tab where a = -1 or (c = -3 and a = 3);"
        .parse::<SelectStatement>()
        .unwrap();
    assert_eq!(ast, expected_ast);
}

#[test]
fn we_can_parse_logical_not_with_right_associativity() {
    let ast = "select a from sxt_tab where not not a = -1"
        .parse::<SelectStatement>()
        .unwrap();
    let expected_ast = "select a from sxt_tab where not (not (a = -1))"
        .parse::<SelectStatement>()
        .unwrap();
    assert_eq!(ast, expected_ast);
}

#[test]
fn we_can_parse_logical_and_with_left_associativity() {
    let ast = "select a from sxt_tab where a = -1 and c = -3 and b = 3"
        .parse::<SelectStatement>()
        .unwrap();
    let expected_ast = "select a from sxt_tab where ((a = -1) and (c = -3)) and (b = 3)"
        .parse::<SelectStatement>()
        .unwrap();
    assert_eq!(ast, expected_ast);
}

#[test]
fn we_can_parse_logical_or_with_left_associativity() {
    let ast = "select a from sxt_tab where a = -1 or c = -3 or b = 3"
        .parse::<SelectStatement>()
        .unwrap();
    let expected_ast = "select a from sxt_tab where ((a = -1) or (c = -3)) or (b = 3)"
        .parse::<SelectStatement>()
        .unwrap();
    assert_eq!(ast, expected_ast);
}

#[test]
fn we_can_parse_a_query_with_one_schema_followed_by_a_table_name() {
    let ast = "select a from eth.sxt_tab where b <= 4;"
        .parse::<SelectStatement>()
        .unwrap();
    let expected_ast = select(
        query(
            cols_res(&["a"]),
            tab(Some("eth"), "sxt_tab",None),
            le(col("b"), lit(4)),
            vec![],
        ),
        vec![],
        None,
    );
    assert_eq!(ast, expected_ast);
}

#[test]
fn we_can_parse_a_query_without_a_filter() {
    let ast = "select a from tab".parse::<SelectStatement>().unwrap();
    let expected_ast = select(
        query_all(cols_res(&["a"]), tab(None, "tab",None), vec![]),
        vec![],
        None,
    );
    assert_eq!(ast, expected_ast);

    let ast = "select * from eth.tab".parse::<SelectStatement>().unwrap();
    let expected_ast = select(
        query_all(vec![col_res_all()], tab(Some("eth"), "tab",None), vec![]),
        vec![],
        None,
    );
    assert_eq!(ast, expected_ast);
}

#[test]
fn we_can_parse_a_single_order_by_with_ascending_direction_as_default() {
    let ast = "select a from tab order by x;"
        .parse::<SelectStatement>()
        .unwrap();
    let expected_ast = select(
        query_all(cols_res(&["a"]), tab(None, "tab",None), vec![]),
        order("x", Asc),
        None,
    );
    assert_eq!(ast, expected_ast);
}

#[test]
fn we_can_parse_a_single_order_by_with_a_filter() {
    let ast = "select a from tab where y = 3 order by x"
        .parse::<SelectStatement>()
        .unwrap();
    let expected_ast = select(
        query(
            cols_res(&["a"]),
            tab(None, "tab",None),
            equal(col("y"), lit(3)),
            vec![],
        ),
        order("x", Asc),
        None,
    );
    assert_eq!(ast, expected_ast);
}

#[test]
fn we_can_parse_a_single_order_by_in_the_ascending_direction() {
    let ast = "select a from tab order by x asc;"
        .parse::<SelectStatement>()
        .unwrap();
    let expected_ast = select(
        query_all(cols_res(&["a"]), tab(None, "tab",None), vec![]),
        order("x", Asc),
        None,
    );
    assert_eq!(ast, expected_ast);
}

#[test]
fn we_can_parse_a_single_order_by_in_the_descending_direction() {
    let ast = "select a from tab order by x desc"
        .parse::<SelectStatement>()
        .unwrap();
    let expected_ast = select(
        query_all(cols_res(&["a"]), tab(None, "tab",None), vec![]),
        order("x", Desc),
        None,
    );
    assert_eq!(ast, expected_ast);
}

#[test]
fn we_can_parse_multiple_order_by() {
    let ast = "select * from tab order by x desc, y, z asc;"
        .parse::<SelectStatement>()
        .unwrap();
    let expected_ast = select(
        query_all(vec![col_res_all()], tab(None, "tab",None), vec![]),
        orders(&["x", "y", "z"], &[Desc, Asc, Asc]),
        None,
    );
    assert_eq!(ast, expected_ast);
}

// TODO: we should be able to pass this test.
// But due to some lalrpop restriction, we aren't.
// This problem will be addressed in a future PR.
#[allow(clippy::should_panic_without_expect)]
#[test]
#[should_panic]
fn we_cannot_parse_order_by_referencing_reserved_keywords_yet() {
    let ast = "select a as asc from tab order by a asc"
        .parse::<SelectStatement>()
        .unwrap();
    let expected_ast = select(
        query_all(vec![col_res(col("a"), "asc")], tab(None, "tab",None), vec![]),
        orders(&["a"], &[Asc]),
        None,
    );
    assert_eq!(ast, expected_ast);
}

#[test]
fn we_cannot_parse_queries_with_stray_semicolons() {
    assert!("select a from tab order by ;x"
        .parse::<SelectStatement>()
        .is_err());
    assert!("select a from ; tab".parse::<SelectStatement>().is_err());
    assert!("select a from tab;;".parse::<SelectStatement>().is_err());
    assert!("select a ; from tab;".parse::<SelectStatement>().is_err());
}

#[test]
fn we_cannot_parse_invalid_order_by_expressions() {
    assert!("select a from tab order by x y"
        .parse::<SelectStatement>()
        .is_err());
    assert!("select a from tab order by x, y asc desc"
        .parse::<SelectStatement>()
        .is_err());
    assert!("select a from tab order by x, asc y"
        .parse::<SelectStatement>()
        .is_err());
    assert!("select a from tab order by x asc y"
        .parse::<SelectStatement>()
        .is_err());
}

#[test]
fn we_cannot_parse_a_query_with_two_schemas_followed_by_a_table_name() {
    assert!("select a from schema.Identifier.tab;"
        .parse::<SelectStatement>()
        .is_err());
}

#[test]
fn we_cannot_parse_a_query_with_a_filter_value_smaller_than_min_i128_as_it_will_overflow() {
    assert!(
        "select a from tab where b = -170141183460469231731687303715884105729"
            .parse::<SelectStatement>()
            .is_err()
    );
}

#[test]
fn we_cannot_parse_a_query_with_a_filter_value_bigger_than_max_i128_as_it_will_overflow() {
    assert!(
        "select a from schema.tab where b = 170141183460469231731687303715884105728"
            .parse::<SelectStatement>()
            .is_err()
    );
}

#[test]
fn we_cannot_parse_a_query_with_select_tablename_followed_by_star() {
    assert!("select tab.* from tab".parse::<SelectStatement>().is_err());
}

#[test]
fn we_cannot_parse_a_query_with_schemas_followed_by_column_and_table_names() {
    assert!("select tab.a from tab".parse::<SelectStatement>().is_err());
    assert!("select tab.a from eth.tab;"
        .parse::<SelectStatement>()
        .is_err());
    assert!("select eth.tab.a from eth.tab"
        .parse::<SelectStatement>()
        .is_err());
    assert!("select a from eth.tab where tab.b = 3;"
        .parse::<SelectStatement>()
        .is_err());
}

#[test]
fn we_cannot_parse_a_query_with_a_subquery() {
    assert!("select a from (select a from tab where b = 4)"
        .parse::<SelectStatement>()
        .is_err());
}

#[test]
fn we_can_parse_a_query_having_a_simple_limit_clause() {
    let ast = "select a from tab limit 3"
        .parse::<SelectStatement>()
        .unwrap();
    let expected_ast = select(
        query_all(cols_res(&["a"]), tab(None, "tab",None), vec![]),
        vec![],
        slice(3, 0),
    );
    assert_eq!(ast, expected_ast);
}

#[test]
fn we_cannot_parse_a_query_having_a_negative_limit_clause() {
    assert!("select a from tab limit -3"
        .parse::<SelectStatement>()
        .is_err());
}

#[test]
fn we_can_parse_a_query_having_a_simple_offset_clause() {
    let ast = "select a from tab offset 3;"
        .parse::<SelectStatement>()
        .unwrap();
    let expected_ast = select(
        query_all(cols_res(&["a"]), tab(None, "tab",None), vec![]),
        vec![],
        slice(u64::MAX, 3),
    );
    assert_eq!(ast, expected_ast);
}

#[test]
fn we_can_parse_a_query_having_a_negative_offset_clause() {
    let ast = "select a from tab offset -3;"
        .parse::<SelectStatement>()
        .unwrap();
    let expected_ast = select(
        query_all(cols_res(&["a"]), tab(None, "tab",None), vec![]),
        vec![],
        slice(u64::MAX, -3),
    );
    assert_eq!(ast, expected_ast);
}

#[test]
fn we_can_parse_a_query_having_a_simple_limit_and_offset_clause() {
    let ast = "select a from tab limit 55 offset 3;"
        .parse::<SelectStatement>()
        .unwrap();
    let expected_ast = select(
        query_all(cols_res(&["a"]), tab(None, "tab",None), vec![]),
        vec![],
        slice(55, 3),
    );
    assert_eq!(ast, expected_ast);

    let ast = "select a from tab offset 3 limit 55;"
        .parse::<SelectStatement>()
        .unwrap();
    let expected_ast = select(
        query_all(cols_res(&["a"]), tab(None, "tab",None), vec![]),
        vec![],
        slice(55, 3),
    );
    assert_eq!(ast, expected_ast);
}

#[test]
fn we_can_parse_a_query_having_a_simple_limit_and_offset_clause_preceded_by_where_expr_and_order_by(
) {
    let ast = "select a from tab where a = 3 order by a limit 55 offset 3;"
        .parse::<SelectStatement>()
        .unwrap();
    let expected_ast = select(
        query(
            cols_res(&["a"]),
            tab(None, "tab",None),
            equal(col("a"), lit(3)),
            vec![],
        ),
        order("a", Asc),
        slice(55, 3),
    );
    assert_eq!(ast, expected_ast);
}

#[test]
fn we_cannot_parse_a_query_having_a_simple_limit_and_offset_clause_preceded_by_where_expr_but_followed_by_order_by(
) {
    assert!(
        "select a from tab where a = 3 limit 55 offset 3 order by a;"
            .parse::<SelectStatement>()
            .is_err()
    );
}

#[test]
fn we_can_parse_a_query_with_filter_ge() {
    let ast = "select a from tab where b >= 4"
        .parse::<SelectStatement>()
        .unwrap();
    let expected_ast = select(
        query(
            cols_res(&["a"]),
            tab(None, "tab",None),
            ge(col("b"), lit(4)),
            vec![],
        ),
        vec![],
        None,
    );
    assert_eq!(ast, expected_ast);
}

#[test]
fn we_can_parse_a_query_with_filter_lt() {
    let ast = "select a from tab where b < 4;"
        .parse::<SelectStatement>()
        .unwrap();
    let expected_ast = select(
        query(
            cols_res(&["a"]),
            tab(None, "tab",None),
            not(ge(col("b"), lit(4))),
            vec![],
        ),
        vec![],
        None,
    );
    assert_eq!(ast, expected_ast);
}

#[test]
fn we_can_parse_a_query_with_filter_le() {
    let ast = "select a from tab where b <= 4"
        .parse::<SelectStatement>()
        .unwrap();
    let expected_ast = select(
        query(
            cols_res(&["a"]),
            tab(None, "tab",None),
            le(col("b"), lit(4)),
            vec![],
        ),
        vec![],
        None,
    );
    assert_eq!(ast, expected_ast);
}

#[test]
fn we_can_parse_a_query_with_filter_gt() {
    let ast = "select a from tab where b > 4;"
        .parse::<SelectStatement>()
        .unwrap();
    let expected_ast = select(
        query(
            cols_res(&["a"]),
            tab(None, "tab",None),
            not(le(col("b"), lit(4))),
            vec![],
        ),
        vec![],
        None,
    );
    assert_eq!(ast, expected_ast);
}

#[test]
fn we_cannot_parse_a_query_with_inner_join_keyword() {
    assert!(
        "select tab1.a from tab1 join tab2 on tab1.c = tab2.c where tab2.b > 4;"
            .parse::<SelectStatement>()
            .is_err()
    );
}

// Case when
#[test]
fn we_cannot_parse_a_query_with_case_when_keyword() {
    assert!(
        "select case when a == 2 then 3 else 5 from tab where b <= 4;"
            .parse::<SelectStatement>()
            .is_err()
    );
}

//////////////////////
// Invalid SQLs
//////////////////////
#[test]
fn we_cannot_parse_a_query_missing_where_expressions() {
    assert!("select a from b where".parse::<SelectStatement>().is_err());
}

#[test]
fn we_cannot_parse_a_query_missing_where_keyword() {
    assert!("select a from b c = 4".parse::<SelectStatement>().is_err());
}

#[test]
fn we_cannot_parse_a_query_missing_from_table_name() {
    assert!("select a from where c = 4"
        .parse::<SelectStatement>()
        .is_err());
}

#[test]
fn we_cannot_parse_a_query_missing_from_keyword() {
    assert!("select a b where c = 4".parse::<SelectStatement>().is_err());
}

#[test]
fn we_cannot_parse_a_query_missing_select_keyword() {
    assert!("a from b where c = 4".parse::<SelectStatement>().is_err());
}

#[test]
fn we_cannot_parse_a_query_missing_select_result_columns() {
    assert!("select from b where c = 4"
        .parse::<SelectStatement>()
        .is_err());
}

#[test]
fn we_cannot_parse_queries_with_long_identifiers() {
    // Long table names should be rejected
    assert!("SELECT A FROM AAAAAAAAAAAAAAAAAAAAAAAAAAAAAAAAAAAAAAAAAAAAAAAAAAAAAAAAAAAAAAAAA WHERE A = 3".parse::<SelectStatement>().is_err());

    // Long column names should be rejected
    assert!("SELECT A FROM A WHERE AAAAAAAAAAAAAAAAAAAAAAAAAAAAAAAAAAAAAAAAAAAAAAAAAAAAAAAAAAAAAAAAA = 3".parse::<SelectStatement>().is_err());

    // Long column aliases should be rejected
    assert!("SELECT A AAAAAAAAAAAAAAAAAAAAAAAAAAAAAAAAAAAAAAAAAAAAAAAAAAAAAAAAAAAAAAAAA FROM A WHERE A = 3".parse::<SelectStatement>().is_err());

    // Long columns names shouldn't be interpreted as a short column and a short alias
    // Whitespace matters: "AAAAAA" != ("AAA AAA" or "AAA AS AAA")
    assert!("SELECT AAAAAAAAAAAAAAAAAAAAAAAAAAAAAAAAAAAAAAAAAAAAAAAAAAAAAAAAAAAAAAAAA FROM A WHERE A = 3".parse::<SelectStatement>().is_err());
}

////////////////////////////////
/// Tests for the `GroupByClause`
////////////////////////////////
#[test]
fn we_can_parse_a_simple_group_by_clause() {
    let ast = "select a from tab group by a;"
        .parse::<SelectStatement>()
        .unwrap();
    let expected_ast = select(
        query_all(cols_res(&["a"]), tab(None, "tab",None), group_by(&["a"])),
        vec![],
        None,
    );
    assert_eq!(ast, expected_ast);
}
#[test]
fn we_can_parse_a_simple_group_by_clause_with_multiple_columns() {
    let ast = "select a from tab group by a, b, d;"
        .parse::<SelectStatement>()
        .unwrap();
    let expected_ast = select(
        query_all(
            cols_res(&["a"]),
            tab(None, "tab",None),
            group_by(&["a", "b", "d"]),
        ),
        vec![],
        None,
    );
    assert_eq!(ast, expected_ast);
}

#[test]
fn we_can_parse_a_simple_group_by_clause_using_the_wildcard() {
    let ast = "select * from tab group by a"
        .parse::<SelectStatement>()
        .unwrap();
    let expected_ast = select(
        query_all(vec![col_res_all()], tab(None, "tab",None), group_by(&["a"])),
        vec![],
        None,
    );
    assert_eq!(ast, expected_ast);
}

#[test]
fn we_can_parse_a_group_by_clause_containing_multiple_aggregations() {
    let ast = "select min(a), max(a) as max_a, count(a), count(*) count_all from tab group by a, b"
        .parse::<SelectStatement>()
        .unwrap();
    let expected_ast = select(
        query_all(
            vec![
                min_res(col("a"), "__min__"),
                max_res(col("a"), "max_a"),
                count_res(col("a"), "__count__"),
                count_all_res("count_all"),
            ],
            tab(None, "tab",None),
            group_by(&["a", "b"]),
        ),
        vec![],
        None,
    );
    assert_eq!(ast, expected_ast);
}

#[test]
fn we_can_parse_a_group_by_clause_containing_multiple_aggregations_where_clause_order_by_and_limit()
{
    let ast = "select min(a), max(a) as max_a, sum(c), count(a), count(*) count_all from tab where d = 3 group by a, b order by b limit 2;"
        .parse::<SelectStatement>()
        .unwrap();
    let expected_ast = select(
        query(
            vec![
                min_res(col("a"), "__min__"),
                max_res(col("a"), "max_a"),
                sum_res(col("c"), "__sum__"),
                count_res(col("a"), "__count__"),
                count_all_res("count_all"),
            ],
            tab(None, "tab",None),
            equal(col("d"), lit(3)),
            group_by(&["a", "b"]),
        ),
        order("b", Asc),
        slice(2, 0),
    );
    assert_eq!(ast, expected_ast);
}

#[test]
fn we_cannot_parse_a_group_by_clause_after_order_by() {
    assert!("select a from tab order by a group by a"
        .parse::<SelectStatement>()
        .is_err());
}

#[test]
fn we_cannot_parse_a_group_by_clause_before_where_expr() {
    assert!("select a from tab group by a where a = 3;"
        .parse::<SelectStatement>()
        .is_err());
}

#[test]
fn we_can_parse_a_aggregations_without_group_by_although_it_is_semantically_incorrect() {
    let ast = "select f as f_col, min(a), max(a) as max_a, count(a), count(*) count_all from tab"
        .parse::<SelectStatement>()
        .unwrap();
    let expected_ast = select(
        query_all(
            vec![
                col_res(col("f"), "f_col"),
                min_res(col("a"), "__min__"),
                max_res(col("a"), "max_a"),
                count_res(col("a"), "__count__"),
                count_all_res("count_all"),
            ],
            tab(None, "tab",None),
            vec![],
        ),
        vec![],
        None,
    );
    assert_eq!(ast, expected_ast);
}

#[test]
fn we_cannot_parse_a_non_count_aggregations_with_wildcard() {
    assert!("select min(*) from tab".parse::<SelectStatement>().is_err());
    assert!("select max(*) from tab".parse::<SelectStatement>().is_err());
    assert!("select sum(*) from tab".parse::<SelectStatement>().is_err());
}

#[test]
fn we_can_parse_a_simple_add_mul_sub_arithmetic_expressions_in_the_result_expr() {
    let ast = "select a + b, 2 * f, -77 - h, sum(a) / sum(b) from tab;"
        .parse::<SelectStatement>()
        .unwrap();
    let expected_ast = select(
        query_all(
            vec![
                col_res(col("a") + col("b"), "__expr__"),
                col_res(lit(2) * col("f"), "__expr__"),
                col_res(lit(-77) - col("h"), "__expr__"),
                col_res(col("a").sum() / col("b").sum(), "__expr__"),
            ],
            tab(None, "tab",None),
            vec![],
        ),
        vec![],
        None,
    );
    assert_eq!(ast, expected_ast);
}

#[test]
fn mul_and_div_operators_have_the_same_precedence_and_left_expressions_are_always_parsed_first() {
    let ast = "select a * b / c, (a * b) / c, a * (b / c) from tab"
        .parse::<SelectStatement>()
        .unwrap();
    let expected_ast = select(
        query_all(
            vec![
                col_res(col("a") * col("b") / col("c"), "__expr__"),
                col_res((col("a") * col("b")) / col("c"), "__expr__"),
                col_res(col("a") * (col("b") / col("c")), "__expr__"),
            ],
            tab(None, "tab",None),
            vec![],
        ),
        vec![],
        None,
    );
    assert_eq!(ast, expected_ast);
}

#[test]
fn we_can_parse_a_single_literal_in_the_result_expr() {
    let ast = "select -123 from tab".parse::<SelectStatement>().unwrap();
    let expected_ast = select(
        query_all(
            vec![col_res(lit(-123), "__expr__")],
            tab(None, "tab",None),
            vec![],
        ),
        vec![],
        None,
    );
    assert_eq!(ast, expected_ast);
}

#[test]
fn we_can_parse_a_single_boolean_literal_in_the_result_expr() {
    let ast = "select false from tab".parse::<SelectStatement>().unwrap();
    let expected_ast = select(
        query_all(
            vec![col_res(lit(false), "__expr__")],
            tab(None, "tab",None),
            vec![],
        ),
        vec![],
        None,
    );
    assert_eq!(ast, expected_ast);
}

#[test]
fn we_cannot_parse_literals_outside_of_i128_range_in_the_result_expr() {
    assert!("select 170141183460469231731687303715884105727 from tab"
        .parse::<SelectStatement>()
        .is_ok());
    assert_eq!(
        "select 170141183460469231731687303715884105728 from tab".parse::<SelectStatement>(),
        Err(super::error::ParseError::QueryParseError {
            error: "i128 out of range".to_string()
        })
    );
    assert!("select -170141183460469231731687303715884105728 from tab"
        .parse::<SelectStatement>()
        .is_ok());
    assert_eq!(
        "select -170141183460469231731687303715884105729 from tab".parse::<SelectStatement>(),
        Err(super::error::ParseError::QueryParseError {
            error: "i128 out of range".to_string()
        })
    );
}

#[test]
fn we_can_parse_multiple_arithmetic_expression_where_multiplication_has_precedence_in_the_result_expr(
) {
    let ast = "select (2 + f) * (c + g + 2 * h), ((h - g) * 2 + c + g) * (f + 2) as d from tab"
        .parse::<SelectStatement>()
        .unwrap();
    let expected_ast = select(
        query_all(
            vec![
                col_res(
                    (lit(2) + col("f")) * (col("c") + col("g") + lit(2) * col("h")),
                    "__expr__",
                ),
                col_res(
                    ((col("h") - col("g")) * lit(2) + col("c") + col("g")) * (col("f") + lit(2)),
                    "d",
                ),
            ],
            tab(None, "tab",None),
            vec![],
        ),
        vec![],
        None,
    );
    assert_eq!(ast, expected_ast);
}

#[test]
fn we_can_parse_arithmetic_expression_within_aggregations_in_the_result_expr() {
    let ast = "select sum(2 * f + c) as d from tab"
        .parse::<SelectStatement>()
        .unwrap();
    let expected_ast = select(
        query_all(
            vec![sum_res(lit(2) * col("f") + col("c"), "d")],
            tab(None, "tab",None),
            vec![],
        ),
        vec![],
        None,
    );
    assert_eq!(ast, expected_ast);
}

#[test]
fn we_can_parse_arithmetic_expression_within_aggregations_and_non_aggregations_in_the_result_expr()
{
    let ast = "select sum(2 * f + c) as d, g - k from tab group by g"
        .parse::<SelectStatement>()
        .unwrap();
    let expected_ast = select(
        query_all(
            vec![
                sum_res(lit(2) * col("f") + col("c"), "d"),
                col_res(col("g") - col("k"), "__expr__"),
            ],
            tab(None, "tab",None),
            group_by(&["g"]),
        ),
        vec![],
        None,
    );
    assert_eq!(ast, expected_ast);
}

#[test]
fn we_can_use_arithmetic_outside_aggregation_functions() {
    let ast = "select 2 * f - y, 3 * a - sum(f) * max(y) - min(d) + 2 from employees group by f"
        .parse::<SelectStatement>()
        .unwrap();
    let expected_ast = select(
        query_all(
            vec![
                col_res(lit(2) * col("f") - col("y"), "__expr__"),
                col_res(
                    lit(3) * col("a") - col("f").sum() * col("y").max() - col("d").min() + lit(2),
                    "__expr__",
                ),
            ],
            tab(None, "employees",None),
            group_by(&["f"]),
        ),
        vec![],
        None,
    );
    assert_eq!(ast, expected_ast);
}

#[test]
fn we_can_use_aggregation_inside_another_aggregation() {
    let ast = "select sum(max(2 * a)) from tab"
        .parse::<SelectStatement>()
        .unwrap();
    let expected_ast = select(
        query_all(
            vec![col_res((lit(2) * col("a")).max().sum(), "__sum__")],
            tab(None, "tab",None),
            vec![],
        ),
        vec![],
        None,
    );
    assert_eq!(ast, expected_ast);
}


//join tests
//need to test four typr join
//inner join
#[test]
fn we_can_parse_a_inner_join_in_the_result_expr() {
    let ast = "select * from table1 inner join table2 on table1.id = table2.id"
    .parse::<SelectStatement>()
    .unwrap();
    // let expected_ast;
    // assert_eq!(ast, expected_ast);
}
//left join

//outer join

//cross join<|MERGE_RESOLUTION|>--- conflicted
+++ resolved
@@ -216,16 +216,8 @@
     let expected_ast = select(
         query(
             cols_res(&["a"]),
-<<<<<<< HEAD
-            tab(None, "sxt_tab",None),
-            equal(
-                col("a"),
-                lit(IntermediateDecimal::try_from("-0.32").unwrap()),
-            ),
-=======
-            tab(None, "sxt_tab"),
+            tab(None, "sxt_tab",None),
             equal(col("a"), lit("-0.32".parse::<BigDecimal>().unwrap())),
->>>>>>> 5f6b66f0
             vec![],
         ),
         vec![],
