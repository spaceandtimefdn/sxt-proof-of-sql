use crate::{
    intermediate_ast::{
        AggregationOperator, AliasedResultExpr, BinaryOperator, Expression, Literal, OrderBy,
        OrderByDirection, SelectResultExpr, SetExpression, Slice, TableExpression, UnaryOperator,
    },
    Identifier, SelectStatement,
};
use alloc::{boxed::Box, vec, vec::Vec};

///
/// # Panics
///
/// This function will panic if`name`(if provided) cannot be parsed.
/// Construct an identifier from a str
#[must_use]
pub fn ident(name: &str) -> Identifier {
    name.parse().unwrap()
}

/// Construct a new boxed `Expression` A == B
#[must_use]
pub fn equal(left: Box<Expression>, right: Box<Expression>) -> Box<Expression> {
    Box::new(Expression::Binary {
        op: BinaryOperator::Equal,
        left,
        right,
    })
}

/// Construct a new boxed `Expression` A >= B
#[must_use]
pub fn ge(left: Box<Expression>, right: Box<Expression>) -> Box<Expression> {
    Box::new(Expression::Binary {
        op: BinaryOperator::GreaterThanOrEqual,
        left,
        right,
    })
}

/// Construct a new boxed `Expression` A <= B
#[must_use]
pub fn le(left: Box<Expression>, right: Box<Expression>) -> Box<Expression> {
    Box::new(Expression::Binary {
        op: BinaryOperator::LessThanOrEqual,
        left,
        right,
    })
}

/// Construct a new boxed `Expression` NOT P
#[must_use]
pub fn not(expr: Box<Expression>) -> Box<Expression> {
    Box::new(Expression::Unary {
        op: UnaryOperator::Not,
        expr,
    })
}

/// Construct a new boxed `Expression` P AND Q
#[must_use]
pub fn and(left: Box<Expression>, right: Box<Expression>) -> Box<Expression> {
    Box::new(Expression::Binary {
        op: BinaryOperator::And,
        left,
        right,
    })
}

/// Construct a new boxed `Expression` P OR Q
#[must_use]
pub fn or(left: Box<Expression>, right: Box<Expression>) -> Box<Expression> {
    Box::new(Expression::Binary {
        op: BinaryOperator::Or,
        left,
        right,
    })
}

/// Construct a new boxed `Expression` A + B
#[must_use]
pub fn add(left: Box<Expression>, right: Box<Expression>) -> Box<Expression> {
    Box::new(Expression::Binary {
        op: BinaryOperator::Add,
        left,
        right,
    })
}

/// Construct a new boxed `Expression` A - B
#[must_use]
pub fn sub(left: Box<Expression>, right: Box<Expression>) -> Box<Expression> {
    Box::new(Expression::Binary {
        op: BinaryOperator::Subtract,
        left,
        right,
    })
}

/// Construct a new boxed `Expression` A * B
#[must_use]
pub fn mul(left: Box<Expression>, right: Box<Expression>) -> Box<Expression> {
    Box::new(Expression::Binary {
        op: BinaryOperator::Multiply,
        left,
        right,
    })
}

/// Construct a new boxed `Expression` A / B
#[must_use]
pub fn div(left: Box<Expression>, right: Box<Expression>) -> Box<Expression> {
    Box::new(Expression::Binary {
        op: BinaryOperator::Division,
        left,
        right,
    })
}

/// Get table from schema and name.
///
/// If the schema is `None`, the table is assumed to be in the default schema.
<<<<<<< HEAD
/// # Panics
///
/// This function will panic if either the `name` or the `schema` (if provided) cannot be parsed as valid [Identifier]s.
=======
#[must_use]
>>>>>>> 643fa58d
pub fn tab(schema: Option<&str>, name: &str) -> Box<TableExpression> {
    Box::new(TableExpression::Named {
        table: name.parse().unwrap(),
        schema: schema.map(|schema| schema.parse().unwrap()),
    })
}

/// Get column from name
<<<<<<< HEAD
///
/// # Panics
///
/// This function will panic if the `name` cannot be parsed into a valid column expression as valid [Identifier]s.
=======
#[must_use]
>>>>>>> 643fa58d
pub fn col(name: &str) -> Box<Expression> {
    Box::new(Expression::Column(name.parse().unwrap()))
}

/// Get literal from value
pub fn lit<L: Into<Literal>>(literal: L) -> Box<Expression> {
    Box::new(Expression::Literal(literal.into()))
}

/// Compute the sum of an expression
#[must_use]
pub fn sum(expr: Box<Expression>) -> Box<Expression> {
    Box::new(Expression::Aggregation {
        op: AggregationOperator::Sum,
        expr,
    })
}

/// Compute the minimum of an expression
#[must_use]
pub fn min(expr: Box<Expression>) -> Box<Expression> {
    Box::new(Expression::Aggregation {
        op: AggregationOperator::Min,
        expr,
    })
}

/// Compute the maximum of an expression
#[must_use]
pub fn max(expr: Box<Expression>) -> Box<Expression> {
    Box::new(Expression::Aggregation {
        op: AggregationOperator::Max,
        expr,
    })
}

/// Count the amount of non-null entries of expression
#[must_use]
pub fn count(expr: Box<Expression>) -> Box<Expression> {
    Box::new(Expression::Aggregation {
        op: AggregationOperator::Count,
        expr,
    })
}

/// Count the rows
#[must_use]
pub fn count_all() -> Box<Expression> {
    count(Box::new(Expression::Wildcard))
}

/// An expression with an alias i.e. EXPR AS ALIAS
<<<<<<< HEAD
///
/// # Panics
///
/// This function will panic if the `alias` cannot be parsed as valid [Identifier]s.
=======
#[must_use]
>>>>>>> 643fa58d
pub fn aliased_expr(expr: Box<Expression>, alias: &str) -> AliasedResultExpr {
    AliasedResultExpr {
        expr,
        alias: alias.parse().unwrap(),
    }
}

/// Select all columns from a table i.e. SELECT *
#[must_use]
pub fn col_res_all() -> SelectResultExpr {
    SelectResultExpr::ALL
}

/// Select one column from a table and give it an alias i.e. SELECT COL AS ALIAS
<<<<<<< HEAD
///
/// # Panics
///
/// This function will panic if the `alias` cannot be parsed as valid [Identifier]s.
=======
#[must_use]
>>>>>>> 643fa58d
pub fn col_res(col_val: Box<Expression>, alias: &str) -> SelectResultExpr {
    SelectResultExpr::AliasedResultExpr(AliasedResultExpr {
        expr: col_val,
        alias: alias.parse().unwrap(),
    })
}

/// Select multiple columns from a table i.e. SELECT COL1, COL2, ...
#[must_use]
pub fn cols_res(names: &[&str]) -> Vec<SelectResultExpr> {
    names.iter().map(|name| col_res(col(name), name)).collect()
}

/// Compute the minimum of an expression and give it an alias i.e. SELECT MIN(EXPR) AS ALIAS
<<<<<<< HEAD
///
/// # Panics
///
/// This function will panic if the `alias` cannot be parsed.
=======
#[must_use]
>>>>>>> 643fa58d
pub fn min_res(expr: Box<Expression>, alias: &str) -> SelectResultExpr {
    SelectResultExpr::AliasedResultExpr(AliasedResultExpr {
        expr: min(expr),
        alias: alias.parse().unwrap(),
    })
}

/// Compute the maximum of an expression and give it an alias i.e. SELECT MAX(EXPR) AS ALIAS
<<<<<<< HEAD
///
/// # Panics
///
/// This function will panic if the `alias` cannot be parsed.
=======
#[must_use]
>>>>>>> 643fa58d
pub fn max_res(expr: Box<Expression>, alias: &str) -> SelectResultExpr {
    SelectResultExpr::AliasedResultExpr(AliasedResultExpr {
        expr: max(expr),
        alias: alias.parse().unwrap(),
    })
}

/// Compute the sum of an expression and give it an alias i.e. SELECT SUM(EXPR) AS ALIAS
<<<<<<< HEAD
///
/// # Panics
///
/// This function will panic if the `alias` cannot be parsed.
=======
#[must_use]
>>>>>>> 643fa58d
pub fn sum_res(expr: Box<Expression>, alias: &str) -> SelectResultExpr {
    SelectResultExpr::AliasedResultExpr(AliasedResultExpr {
        expr: sum(expr),
        alias: alias.parse().unwrap(),
    })
}

/// Count the amount of non-null entries of expression and give it an alias i.e. SELECT COUNT(EXPR) AS ALIAS
<<<<<<< HEAD
///
/// # Panics
///
/// This function will panic if the `alias` cannot be parsed.
=======
#[must_use]
>>>>>>> 643fa58d
pub fn count_res(expr: Box<Expression>, alias: &str) -> SelectResultExpr {
    SelectResultExpr::AliasedResultExpr(AliasedResultExpr {
        expr: count(expr),
        alias: alias.parse().unwrap(),
    })
}

/// Count rows and give the result an alias i.e. SELECT COUNT(*) AS ALIAS
<<<<<<< HEAD
///
/// # Panics
///
/// This function will panic if the `alias` cannot be parsed.
=======
#[must_use]
>>>>>>> 643fa58d
pub fn count_all_res(alias: &str) -> SelectResultExpr {
    SelectResultExpr::AliasedResultExpr(AliasedResultExpr {
        expr: Expression::Aggregation {
            op: AggregationOperator::Count,
            expr: Box::new(Expression::Wildcard),
        }
        .into(),
        alias: alias.parse().unwrap(),
    })
}

/// Generate a `SetExpression` of the kind SELECT COL1, COL2, ... FROM TAB WHERE EXPR GROUP BY ...
#[must_use]
pub fn query(
    result_exprs: Vec<SelectResultExpr>,
    tab: Box<TableExpression>,
    where_expr: Box<Expression>,
    group_by: Vec<Identifier>,
) -> Box<SetExpression> {
    Box::new(SetExpression::Query {
        result_exprs,
        from: vec![tab],
        where_expr: Some(where_expr),
        group_by,
    })
}

/// Generate a `SetExpression` of the kind SELECT COL1, COL2, ... FROM TAB GROUP BY ...
///
/// Note that there is no WHERE clause.
#[must_use]
pub fn query_all(
    result_exprs: Vec<SelectResultExpr>,
    tab: Box<TableExpression>,
    group_by: Vec<Identifier>,
) -> Box<SetExpression> {
    Box::new(SetExpression::Query {
        result_exprs,
        from: vec![tab],
        where_expr: None,
        group_by,
    })
}

/// Generate a query of the kind SELECT ... ORDER BY ... [LIMIT ... OFFSET ...]
///
/// Note that `expr` is a boxed `SetExpression`
#[must_use]
pub fn select(
    expr: Box<SetExpression>,
    order_by: Vec<OrderBy>,
    slice: Option<Slice>,
) -> SelectStatement {
    SelectStatement {
        expr,
        order_by,
        slice,
    }
}

/// Order by one column i.e. ORDER BY ID [ASC|DESC]
<<<<<<< HEAD
///
/// # Panics
///
/// This function will panic if the `id` cannot be parsed into an identifier.
=======
#[must_use]
>>>>>>> 643fa58d
pub fn order(id: &str, direction: OrderByDirection) -> Vec<OrderBy> {
    vec![OrderBy {
        expr: id.parse().unwrap(),
        direction,
    }]
}

/// Order by multiple columns i.e. ORDER BY ID0 [ASC|DESC], ID1 [ASC|DESC], ...
<<<<<<< HEAD
///
/// # Panics
///
/// This function will panic if any of the `ids` cannot be parsed
/// into an identifier.
=======
#[must_use]
>>>>>>> 643fa58d
pub fn orders(ids: &[&str], directions: &[OrderByDirection]) -> Vec<OrderBy> {
    ids.iter()
        .zip(directions.iter())
        .map(|(id, dir)| OrderBy {
            expr: id.parse().unwrap(),
            direction: *dir,
        })
        .collect::<Vec<_>>()
}

/// Slice a query result using `LIMIT` and `OFFSET` clauses i.e. LIMIT N OFFSET M
#[must_use]
pub fn slice(number_rows: u64, offset_value: i64) -> Option<Slice> {
    Some(Slice {
        number_rows,
        offset_value,
    })
}

/// Group by clause with multiple columns i.e. GROUP BY ID0, ID1, ...
<<<<<<< HEAD
///
/// # Panics
///
/// This function will panic if any of the `ids` cannot be parsed
/// into an identifier.
=======
#[must_use]
>>>>>>> 643fa58d
pub fn group_by(ids: &[&str]) -> Vec<Identifier> {
    ids.iter().map(|id| id.parse().unwrap()).collect()
}<|MERGE_RESOLUTION|>--- conflicted
+++ resolved
@@ -119,13 +119,10 @@
 /// Get table from schema and name.
 ///
 /// If the schema is `None`, the table is assumed to be in the default schema.
-<<<<<<< HEAD
 /// # Panics
 ///
 /// This function will panic if either the `name` or the `schema` (if provided) cannot be parsed as valid [Identifier]s.
-=======
-#[must_use]
->>>>>>> 643fa58d
+#[must_use]
 pub fn tab(schema: Option<&str>, name: &str) -> Box<TableExpression> {
     Box::new(TableExpression::Named {
         table: name.parse().unwrap(),
@@ -134,14 +131,11 @@
 }
 
 /// Get column from name
-<<<<<<< HEAD
 ///
 /// # Panics
 ///
 /// This function will panic if the `name` cannot be parsed into a valid column expression as valid [Identifier]s.
-=======
-#[must_use]
->>>>>>> 643fa58d
+#[must_use]
 pub fn col(name: &str) -> Box<Expression> {
     Box::new(Expression::Column(name.parse().unwrap()))
 }
@@ -194,14 +188,11 @@
 }
 
 /// An expression with an alias i.e. EXPR AS ALIAS
-<<<<<<< HEAD
 ///
 /// # Panics
 ///
 /// This function will panic if the `alias` cannot be parsed as valid [Identifier]s.
-=======
-#[must_use]
->>>>>>> 643fa58d
+#[must_use]
 pub fn aliased_expr(expr: Box<Expression>, alias: &str) -> AliasedResultExpr {
     AliasedResultExpr {
         expr,
@@ -216,14 +207,11 @@
 }
 
 /// Select one column from a table and give it an alias i.e. SELECT COL AS ALIAS
-<<<<<<< HEAD
 ///
 /// # Panics
 ///
 /// This function will panic if the `alias` cannot be parsed as valid [Identifier]s.
-=======
-#[must_use]
->>>>>>> 643fa58d
+#[must_use]
 pub fn col_res(col_val: Box<Expression>, alias: &str) -> SelectResultExpr {
     SelectResultExpr::AliasedResultExpr(AliasedResultExpr {
         expr: col_val,
@@ -238,14 +226,11 @@
 }
 
 /// Compute the minimum of an expression and give it an alias i.e. SELECT MIN(EXPR) AS ALIAS
-<<<<<<< HEAD
-///
-/// # Panics
-///
-/// This function will panic if the `alias` cannot be parsed.
-=======
-#[must_use]
->>>>>>> 643fa58d
+///
+/// # Panics
+///
+/// This function will panic if the `alias` cannot be parsed.
+#[must_use]
 pub fn min_res(expr: Box<Expression>, alias: &str) -> SelectResultExpr {
     SelectResultExpr::AliasedResultExpr(AliasedResultExpr {
         expr: min(expr),
@@ -254,14 +239,11 @@
 }
 
 /// Compute the maximum of an expression and give it an alias i.e. SELECT MAX(EXPR) AS ALIAS
-<<<<<<< HEAD
-///
-/// # Panics
-///
-/// This function will panic if the `alias` cannot be parsed.
-=======
-#[must_use]
->>>>>>> 643fa58d
+///
+/// # Panics
+///
+/// This function will panic if the `alias` cannot be parsed.
+#[must_use]
 pub fn max_res(expr: Box<Expression>, alias: &str) -> SelectResultExpr {
     SelectResultExpr::AliasedResultExpr(AliasedResultExpr {
         expr: max(expr),
@@ -270,14 +252,11 @@
 }
 
 /// Compute the sum of an expression and give it an alias i.e. SELECT SUM(EXPR) AS ALIAS
-<<<<<<< HEAD
-///
-/// # Panics
-///
-/// This function will panic if the `alias` cannot be parsed.
-=======
-#[must_use]
->>>>>>> 643fa58d
+///
+/// # Panics
+///
+/// This function will panic if the `alias` cannot be parsed.
+#[must_use]
 pub fn sum_res(expr: Box<Expression>, alias: &str) -> SelectResultExpr {
     SelectResultExpr::AliasedResultExpr(AliasedResultExpr {
         expr: sum(expr),
@@ -286,14 +265,11 @@
 }
 
 /// Count the amount of non-null entries of expression and give it an alias i.e. SELECT COUNT(EXPR) AS ALIAS
-<<<<<<< HEAD
-///
-/// # Panics
-///
-/// This function will panic if the `alias` cannot be parsed.
-=======
-#[must_use]
->>>>>>> 643fa58d
+///
+/// # Panics
+///
+/// This function will panic if the `alias` cannot be parsed.
+#[must_use]
 pub fn count_res(expr: Box<Expression>, alias: &str) -> SelectResultExpr {
     SelectResultExpr::AliasedResultExpr(AliasedResultExpr {
         expr: count(expr),
@@ -302,14 +278,11 @@
 }
 
 /// Count rows and give the result an alias i.e. SELECT COUNT(*) AS ALIAS
-<<<<<<< HEAD
-///
-/// # Panics
-///
-/// This function will panic if the `alias` cannot be parsed.
-=======
-#[must_use]
->>>>>>> 643fa58d
+///
+/// # Panics
+///
+/// This function will panic if the `alias` cannot be parsed.
+#[must_use]
 pub fn count_all_res(alias: &str) -> SelectResultExpr {
     SelectResultExpr::AliasedResultExpr(AliasedResultExpr {
         expr: Expression::Aggregation {
@@ -371,14 +344,11 @@
 }
 
 /// Order by one column i.e. ORDER BY ID [ASC|DESC]
-<<<<<<< HEAD
 ///
 /// # Panics
 ///
 /// This function will panic if the `id` cannot be parsed into an identifier.
-=======
-#[must_use]
->>>>>>> 643fa58d
+#[must_use]
 pub fn order(id: &str, direction: OrderByDirection) -> Vec<OrderBy> {
     vec![OrderBy {
         expr: id.parse().unwrap(),
@@ -387,15 +357,12 @@
 }
 
 /// Order by multiple columns i.e. ORDER BY ID0 [ASC|DESC], ID1 [ASC|DESC], ...
-<<<<<<< HEAD
 ///
 /// # Panics
 ///
 /// This function will panic if any of the `ids` cannot be parsed
 /// into an identifier.
-=======
-#[must_use]
->>>>>>> 643fa58d
+#[must_use]
 pub fn orders(ids: &[&str], directions: &[OrderByDirection]) -> Vec<OrderBy> {
     ids.iter()
         .zip(directions.iter())
@@ -416,15 +383,12 @@
 }
 
 /// Group by clause with multiple columns i.e. GROUP BY ID0, ID1, ...
-<<<<<<< HEAD
 ///
 /// # Panics
 ///
 /// This function will panic if any of the `ids` cannot be parsed
 /// into an identifier.
-=======
-#[must_use]
->>>>>>> 643fa58d
+#[must_use]
 pub fn group_by(ids: &[&str]) -> Vec<Identifier> {
     ids.iter().map(|id| id.parse().unwrap()).collect()
 }