--- conflicted
+++ resolved
@@ -12,23 +12,16 @@
     },
     #[snafu(display("Unable to parse identifier"))]
     /// Cannot parse the identifier
-<<<<<<< HEAD
-    IdentifierParseError(String),
-    #[error("Unable to parse resource_id")]
-    /// Can not parse the `resource_id`
-    ResourceIdParseError(String),
-=======
     IdentifierParseError {
         /// The underlying error
         error: String,
     },
     #[snafu(display("Unable to parse resource_id"))]
-    /// Can not parse the resource_id
+    /// Can not parse the `resource_id`
     ResourceIdParseError {
         /// The underlying error
         error: String,
     },
->>>>>>> d001f3c8
 }
 
 /// General parsing error that may occur, for example if the provided `schema/object_name` strings
