[package]
publish = true
name = "proof-of-sql"
version = { workspace = true }
edition = { workspace = true }
repository = { workspace = true }
description = "High performance zero knowledge (ZK) prover for SQL."
exclude = { workspace = true }
license-file = { workspace = true }

# See more keys and their definitions at https://doc.rust-lang.org/cargo/reference/manifest.html
[lib]
doctest = true
test = true

[dependencies]
ahash = { workspace = true }
ark-bls12-381 = { workspace = true }
ark-curve25519 = { workspace = true }
ark-ec = { workspace = true }
ark-ff = { workspace = true }
ark-poly = { workspace = true }
ark-serialize = { workspace = true }
ark-std = { workspace = true }
arrow = { workspace = true, optional = true }
bit-iter = { workspace = true }
bigdecimal = { workspace = true }
blake3 = { workspace = true }
blitzar = { workspace = true, optional = true }
bumpalo = { workspace = true, features = ["collections"] }
bytemuck = { workspace = true }
byte-slice-cast = { workspace = true }
curve25519-dalek = { workspace = true, features = ["serde"] }
chrono = { workspace = true, features = ["serde"] }
derive_more = { workspace = true }
indexmap = { workspace = true, features = ["serde"] }
itertools = { workspace = true }
merlin = { workspace = true, optional = true }
num-traits = { workspace = true }
num-bigint = { workspace = true, default-features = false }
postcard = { workspace = true, features = ["alloc"] }
proof-of-sql-parser = { workspace = true }
rand = { workspace = true, default-features = false, optional = true }
rayon = { workspace = true, optional = true }
serde = { workspace = true, features = ["serde_derive"] }
serde_json = { workspace = true }
snafu = { workspace = true }
sqlparser = { workspace = true }
tiny-keccak = { workspace = true }
tracing = { workspace = true, features = ["attributes"] }
zerocopy = { workspace = true }

[dev-dependencies]
alloy-sol-types = { workspace = true }
arrow-csv = { workspace = true }
blitzar = { workspace = true }
clap = { workspace = true, features = ["derive"] }
criterion = { workspace = true, features = ["html_reports"] }
merlin = { workspace = true }
opentelemetry = { workspace = true }
opentelemetry-jaeger = { workspace = true }
rand = { workspace = true, default-features = false }
rand_core = { workspace = true, default-features = false }
serde_json = { workspace = true }
tracing = { workspace = true }
tracing-opentelemetry = { workspace = true }
tracing-subscriber = { workspace = true }
flexbuffers = { workspace = true }

[package.metadata.cargo-udeps.ignore]
development = ["arrow-csv"]

[features]
default = ["arrow", "perf"]
arrow = ["dep:arrow", "std"]
blitzar = ["dep:blitzar", "dep:merlin", "std"]
test = ["dep:rand", "std"]
perf = ["blitzar", "cpu-perf"]
cpu-perf = ["rayon", "ark-ec/parallel", "ark-poly/parallel", "ark-ff/asm"]
rayon = ["dep:rayon", "std"]
std = ["snafu/std"]

[lints]
workspace = true

[[example]]
name = "hello_world"
required-features = ["test"]

[[example]]
name = "posql_db"
required-features = [ "arrow" ]

[[example]]
name = "space"
required-features = [ "arrow" ]

[[example]]
name = "dog_breeds"
required-features = [ "arrow" ]

[[example]]
name = "wood_types"
required-features = [ "arrow" ]

[[example]]
name = "dinosaurs"
required-features = [ "arrow" ]

[[example]]
name = "books"
required-features = [ "arrow" ]

[[example]]
name = "brands"
required-features = [ "arrow" ]

[[example]]
<<<<<<< HEAD
name = "cat_breeds"
=======
name = "plastics"
required-features = [ "arrow" ]

[[example]]
name = "avocado-prices"
required-features = [ "arrow" ]

[[example]]
name = "sushi"
>>>>>>> df1d7990
required-features = [ "arrow" ]

[[bench]]
name = "posql_benches"
harness = false
required-features = [ "blitzar" ]

[[bench]]
name = "bench_append_rows"
harness = false
required-features = [ "test" ]

[[bench]]
name = "jaeger_benches"
harness = false
required-features = [ "blitzar" ]<|MERGE_RESOLUTION|>--- conflicted
+++ resolved
@@ -116,9 +116,8 @@
 required-features = [ "arrow" ]
 
 [[example]]
-<<<<<<< HEAD
 name = "cat_breeds"
-=======
+
 name = "plastics"
 required-features = [ "arrow" ]
 
@@ -128,7 +127,6 @@
 
 [[example]]
 name = "sushi"
->>>>>>> df1d7990
 required-features = [ "arrow" ]
 
 [[bench]]
