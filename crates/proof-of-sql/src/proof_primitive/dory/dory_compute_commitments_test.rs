--- conflicted
+++ resolved
@@ -13,7 +13,6 @@
 use proof_of_sql_parser::posql_time::{PoSQLTimeUnit, PoSQLTimeZone};
 
 #[test]
-<<<<<<< HEAD
 fn we_can_compute_a_dory_commitment_with_fixed_size_binary_values() {
     use ark_bls12_381::Bls12_381 as E;
     use ark_ec::pairing::{Pairing, PairingOutput as GT};
@@ -39,14 +38,10 @@
     ];
 
     // Set up prover, random number generator
-=======
-fn we_can_compute_a_dory_commitment_with_varbinary_values() {
->>>>>>> 3e77a271
-    let public_parameters = PublicParameters::test_rand(5, &mut test_rng());
-    let prover_setup = ProverSetup::from(&public_parameters);
-    let setup = DoryProverPublicSetup::new(&prover_setup, 2);
-
-<<<<<<< HEAD
+    let public_parameters = PublicParameters::test_rand(5, &mut test_rng());
+    let prover_setup = ProverSetup::from(&public_parameters);
+    let setup = DoryProverPublicSetup::new(&prover_setup, 2);
+
     // Actual Dory commitments computed
     let res = compute_dory_commitments(
         &[CommittableColumn::FixedSizeBinary(bw, &column)],
@@ -74,7 +69,14 @@
 
     // Compare
     assert_eq!(res[0].0, gt_sum);
-=======
+}
+
+#[test]
+fn we_can_compute_a_dory_commitment_with_varbinary_values() {
+    let public_parameters = PublicParameters::test_rand(5, &mut test_rng());
+    let prover_setup = ProverSetup::from(&public_parameters);
+    let setup = DoryProverPublicSetup::new(&prover_setup, 2);
+
     let data = [[1, 0, 0, 0], [2, 0, 0, 0], [3, 0, 0, 0]];
     let col = CommittableColumn::VarBinary(data.to_vec());
 
@@ -87,7 +89,6 @@
         + Pairing::pairing(Gamma_1[2], Gamma_2[0]) * F::from(3u64);
 
     assert_eq!(res[0].0, expected);
->>>>>>> 3e77a271
 }
 
 #[test]
