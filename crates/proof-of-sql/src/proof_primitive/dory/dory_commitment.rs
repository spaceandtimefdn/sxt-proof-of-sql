//! Module containing the `DoryCommitment` type and its implementation.
//!
//! While this can be used as a black box, it can be helpful to understand the underlying structure of the commitment.
//! Ultimately, the commitment is a commitment to a Matrix. This matrix is filled out from a column in the following fashion.
//!
//! We let `sigma` be a parameter that specifies the number of non-zero columns in the matrix.
//! More specifically, the number of non-zero columns is `2^sigma`.
//!
//! For an example, we will set `sigma=2` and thus, the number of columns is 4.
//! The column `[100,101,102,103,104,105,106,107,108,109,110,111,112,113,114,115]` with offset 9 is converted to the following matrix:
//! ```ignore
//!  0   0   0   0
//!  0   0   0   0
//!  0  100 101 102
//! 103 104 105 106
//! 107 108 109 110
//! 111 112 113 114
//! 115  0   0   0
//! ```
//! This matrix is then committed to using a matrix commitment.
//!
//! Note: the `VecCommitmentExt` trait requires using this offset when computing commitments.
//! This is to allow for updateability of the commitments as well as to allow for smart indexing/partitioning.

use super::{DoryProverPublicSetup, GT};
use crate::base::{
    commitment::{Commitment, CommittableColumn},
    impl_serde_for_ark_serde_checked,
    scalar::MontScalar,
};
use alloc::vec::Vec;
use ark_ec::pairing::PairingOutput;
use ark_serialize::{CanonicalDeserialize, CanonicalSerialize};
use core::ops::Mul;
use derive_more::{AddAssign, Neg, Sub, SubAssign};
use num_traits::One;

/// The Dory scalar type. (alias for `MontScalar<ark_bls12_381::FrConfig>`)
pub type DoryScalar = MontScalar<ark_bls12_381::FrConfig>;

#[derive(
    Debug,
    Sub,
    Eq,
    PartialEq,
    Neg,
    Copy,
    Clone,
    AddAssign,
    SubAssign,
    CanonicalSerialize,
    CanonicalDeserialize,
)]
/// The Dory commitment type.
pub struct DoryCommitment(pub(super) GT);

/// The default for GT is the the additive identity, but should be the multiplicative identity.
impl Default for DoryCommitment {
    fn default() -> Self {
        Self(PairingOutput(One::one()))
    }
}

// Traits required for `DoryCommitment` to impl `Commitment`.
impl_serde_for_ark_serde_checked!(DoryCommitment);
impl Mul<DoryCommitment> for DoryScalar {
    type Output = DoryCommitment;
    fn mul(self, rhs: DoryCommitment) -> Self::Output {
        DoryCommitment(rhs.0 * self.0)
    }
}
impl<'a> Mul<&'a DoryCommitment> for DoryScalar {
    type Output = DoryCommitment;
    fn mul(self, rhs: &'a DoryCommitment) -> Self::Output {
        DoryCommitment(rhs.0 * self.0)
    }
}
impl Commitment for DoryCommitment {
    type Scalar = DoryScalar;
    type PublicSetup<'a> = DoryProverPublicSetup<'a>;

    fn compute_commitments(
        committable_columns: &[CommittableColumn],
        offset: usize,
        setup: &Self::PublicSetup<'_>,
    ) -> Vec<Self> {
        super::compute_dory_commitments(committable_columns, offset, setup)
    }

    fn to_transcript_bytes(&self) -> Vec<u8> {
        let mut buf = Vec::with_capacity(self.0.compressed_size());
        self.0.serialize_compressed(&mut buf).unwrap();
        buf
    }
}

#[cfg(test)]
mod tests {
    use super::{DoryCommitment, DoryProverPublicSetup, DoryScalar, GT};
    use crate::{
        base::{
            commitment::{Commitment, NumColumnsMismatch, VecCommitmentExt},
            database::{Column, OwnedColumn},
<<<<<<< HEAD
            proof::{Keccak256Transcript, Transcript},
            scalar::test_scalar_constants,
=======
>>>>>>> 77f22b4f
        },
        proof_primitive::dory::{rand_util::test_rng, ProverSetup, PublicParameters},
    };
    use ark_ec::pairing::Pairing;
    use ark_ff::UniformRand;
    use rand::{rngs::StdRng, SeedableRng};

    #[test]
    fn we_have_correct_constants_for_dory_scalar() {
        test_scalar_constants::<DoryScalar>();
    }

    #[test]
    fn we_can_convert_from_columns() {
        let public_parameters = PublicParameters::test_rand(5, &mut test_rng());
        let prover_setup = ProverSetup::from(&public_parameters);
        let setup = DoryProverPublicSetup::new(&prover_setup, 2);
        let Gamma_1 = &public_parameters.Gamma_1;
        let Gamma_2 = &public_parameters.Gamma_2;

        // empty case
        let commitments = Vec::<DoryCommitment>::from_columns_with_offset(
            Vec::<Column<DoryScalar>>::new(),
            0,
            &setup,
        );

        assert!(commitments.is_empty());

        // nonempty case
        let column_a = [12i64, 34, 56];
        let column_b = ["Lorem", "ipsum", "dolor"].map(String::from);

        let columns = vec![
            OwnedColumn::<DoryScalar>::BigInt(column_a.to_vec()),
            OwnedColumn::VarChar(column_b.to_vec()),
        ];

        let commitments = Vec::<DoryCommitment>::from_columns_with_offset(&columns, 0, &setup);

        let mut expected_commitments = vec![DoryCommitment::default(); 2];
        expected_commitments[0] = DoryCommitment(
            Pairing::pairing(Gamma_1[0], Gamma_2[0]) * DoryScalar::from(column_a[0]).0
                + Pairing::pairing(Gamma_1[1], Gamma_2[0]) * DoryScalar::from(column_a[1]).0
                + Pairing::pairing(Gamma_1[2], Gamma_2[0]) * DoryScalar::from(column_a[2]).0,
        );
        expected_commitments[1] = DoryCommitment(
            Pairing::pairing(Gamma_1[0], Gamma_2[0]) * DoryScalar::from(column_b[0].clone()).0
                + Pairing::pairing(Gamma_1[1], Gamma_2[0])
                    * DoryScalar::from(column_b[1].clone()).0
                + Pairing::pairing(Gamma_1[2], Gamma_2[0])
                    * DoryScalar::from(column_b[2].clone()).0,
        );

        assert_eq!(commitments, expected_commitments);
    }

    #[test]
    fn we_can_append_rows() {
        let public_parameters = PublicParameters::test_rand(5, &mut test_rng());
        let prover_setup = ProverSetup::from(&public_parameters);
        let setup = DoryProverPublicSetup::new(&prover_setup, 2);
        let Gamma_1 = &public_parameters.Gamma_1;
        let Gamma_2 = &public_parameters.Gamma_2;

        let column_a = [12i64, 34, 56, 78, 90];
        let column_b = ["Lorem", "ipsum", "dolor", "sit", "amet"].map(String::from);

        let columns = vec![
            OwnedColumn::<DoryScalar>::BigInt(column_a[..3].to_vec()),
            OwnedColumn::VarChar(column_b[..3].to_vec()),
        ];

        let mut commitments = Vec::<DoryCommitment>::from_columns_with_offset(&columns, 0, &setup);

        let new_columns = vec![
            OwnedColumn::<DoryScalar>::BigInt(column_a[3..].to_vec()),
            OwnedColumn::VarChar(column_b[3..].to_vec()),
        ];

        commitments
            .try_append_rows_with_offset(&new_columns, 3, &setup)
            .unwrap();

        let mut expected_commitments = vec![DoryCommitment::default(); 2];
        expected_commitments[0] = DoryCommitment(
            Pairing::pairing(Gamma_1[0], Gamma_2[0]) * DoryScalar::from(column_a[0]).0
                + Pairing::pairing(Gamma_1[1], Gamma_2[0]) * DoryScalar::from(column_a[1]).0
                + Pairing::pairing(Gamma_1[2], Gamma_2[0]) * DoryScalar::from(column_a[2]).0
                + Pairing::pairing(Gamma_1[3], Gamma_2[0]) * DoryScalar::from(column_a[3]).0
                + Pairing::pairing(Gamma_1[0], Gamma_2[1]) * DoryScalar::from(column_a[4]).0,
        );
        expected_commitments[1] = DoryCommitment(
            Pairing::pairing(Gamma_1[0], Gamma_2[0]) * DoryScalar::from(column_b[0].clone()).0
                + Pairing::pairing(Gamma_1[1], Gamma_2[0])
                    * DoryScalar::from(column_b[1].clone()).0
                + Pairing::pairing(Gamma_1[2], Gamma_2[0])
                    * DoryScalar::from(column_b[2].clone()).0
                + Pairing::pairing(Gamma_1[3], Gamma_2[0])
                    * DoryScalar::from(column_b[3].clone()).0
                + Pairing::pairing(Gamma_1[0], Gamma_2[1])
                    * DoryScalar::from(column_b[4].clone()).0,
        );

        assert_eq!(commitments, expected_commitments);
    }

    #[test]
    fn we_cannot_append_rows_with_different_column_count() {
        let public_parameters = PublicParameters::test_rand(5, &mut test_rng());
        let prover_setup = ProverSetup::from(&public_parameters);
        let setup = DoryProverPublicSetup::new(&prover_setup, 2);

        let column_a = [12i64, 34, 56, 78, 90];
        let column_b = ["Lorem", "ipsum", "dolor", "sit", "amet"].map(String::from);

        let columns = vec![
            OwnedColumn::<DoryScalar>::BigInt(column_a[..3].to_vec()),
            OwnedColumn::VarChar(column_b[..3].to_vec()),
        ];

        let mut commitments = Vec::<DoryCommitment>::from_columns_with_offset(&columns, 0, &setup);

        let new_columns = Vec::<Column<DoryScalar>>::new();
        assert!(matches!(
            commitments.try_append_rows_with_offset(&new_columns, 3, &setup),
            Err(NumColumnsMismatch)
        ));

        let new_columns = vec![OwnedColumn::<DoryScalar>::BigInt(column_a[3..].to_vec())];
        assert!(matches!(
            commitments.try_append_rows_with_offset(&new_columns, 3, &setup),
            Err(NumColumnsMismatch)
        ));

        let new_columns = vec![
            OwnedColumn::<DoryScalar>::BigInt(column_a[3..].to_vec()),
            OwnedColumn::VarChar(column_b[3..].to_vec()),
            OwnedColumn::BigInt(column_a[3..].to_vec()),
        ];
        assert!(matches!(
            commitments.try_append_rows_with_offset(&new_columns, 3, &setup),
            Err(NumColumnsMismatch)
        ));
    }

    #[test]
    fn we_can_extend_columns() {
        let public_parameters = PublicParameters::test_rand(5, &mut test_rng());
        let prover_setup = ProverSetup::from(&public_parameters);
        let setup = DoryProverPublicSetup::new(&prover_setup, 2);
        let Gamma_1 = &public_parameters.Gamma_1;
        let Gamma_2 = &public_parameters.Gamma_2;

        let column_a = [12i64, 34, 56];
        let column_b = ["Lorem", "ipsum", "dolor"].map(String::from);
        let column_c = ["sit", "amet", "consectetur"].map(String::from);
        let column_d = [78i64, 90, 1112];

        let columns = vec![
            OwnedColumn::<DoryScalar>::BigInt(column_a.to_vec()),
            OwnedColumn::VarChar(column_b.to_vec()),
        ];

        let mut commitments = Vec::<DoryCommitment>::from_columns_with_offset(&columns, 0, &setup);

        let new_columns = vec![
            OwnedColumn::<DoryScalar>::VarChar(column_c.to_vec()),
            OwnedColumn::BigInt(column_d.to_vec()),
        ];

        commitments.extend_columns_with_offset(&new_columns, 0, &setup);

        let mut expected_commitments = vec![DoryCommitment::default(); 4];

        expected_commitments[0] = DoryCommitment(
            Pairing::pairing(Gamma_1[0], Gamma_2[0]) * DoryScalar::from(column_a[0]).0
                + Pairing::pairing(Gamma_1[1], Gamma_2[0]) * DoryScalar::from(column_a[1]).0
                + Pairing::pairing(Gamma_1[2], Gamma_2[0]) * DoryScalar::from(column_a[2]).0,
        );
        expected_commitments[1] = DoryCommitment(
            Pairing::pairing(Gamma_1[0], Gamma_2[0]) * DoryScalar::from(column_b[0].clone()).0
                + Pairing::pairing(Gamma_1[1], Gamma_2[0])
                    * DoryScalar::from(column_b[1].clone()).0
                + Pairing::pairing(Gamma_1[2], Gamma_2[0])
                    * DoryScalar::from(column_b[2].clone()).0,
        );
        expected_commitments[2] = DoryCommitment(
            Pairing::pairing(Gamma_1[0], Gamma_2[0]) * DoryScalar::from(column_c[0].clone()).0
                + Pairing::pairing(Gamma_1[1], Gamma_2[0])
                    * DoryScalar::from(column_c[1].clone()).0
                + Pairing::pairing(Gamma_1[2], Gamma_2[0])
                    * DoryScalar::from(column_c[2].clone()).0,
        );
        expected_commitments[3] = DoryCommitment(
            Pairing::pairing(Gamma_1[0], Gamma_2[0]) * DoryScalar::from(column_d[0]).0
                + Pairing::pairing(Gamma_1[1], Gamma_2[0]) * DoryScalar::from(column_d[1]).0
                + Pairing::pairing(Gamma_1[2], Gamma_2[0]) * DoryScalar::from(column_d[2]).0,
        );

        assert_eq!(commitments, expected_commitments);
    }

    #[test]
    fn we_can_add_commitment_collections() {
        let public_parameters = PublicParameters::test_rand(5, &mut test_rng());
        let prover_setup = ProverSetup::from(&public_parameters);
        let setup = DoryProverPublicSetup::new(&prover_setup, 2);
        let Gamma_1 = &public_parameters.Gamma_1;
        let Gamma_2 = &public_parameters.Gamma_2;

        let column_a = [12i64, 34, 56, 78, 90];
        let column_b = ["Lorem", "ipsum", "dolor", "sit", "amet"].map(String::from);

        let columns = vec![
            OwnedColumn::<DoryScalar>::BigInt(column_a[..3].to_vec()),
            OwnedColumn::VarChar(column_b[..3].to_vec()),
        ];

        let commitments_a = Vec::<DoryCommitment>::from_columns_with_offset(&columns, 0, &setup);

        let new_columns = vec![
            OwnedColumn::<DoryScalar>::BigInt(column_a[3..].to_vec()),
            OwnedColumn::VarChar(column_b[3..].to_vec()),
        ];

        let commitments_b =
            Vec::<DoryCommitment>::from_columns_with_offset(&new_columns, 3, &setup);

        let commitments = commitments_a.try_add(commitments_b).unwrap();

        let mut expected_commitments = vec![DoryCommitment::default(); 2];
        expected_commitments[0] = DoryCommitment(
            Pairing::pairing(Gamma_1[0], Gamma_2[0]) * DoryScalar::from(column_a[0]).0
                + Pairing::pairing(Gamma_1[1], Gamma_2[0]) * DoryScalar::from(column_a[1]).0
                + Pairing::pairing(Gamma_1[2], Gamma_2[0]) * DoryScalar::from(column_a[2]).0
                + Pairing::pairing(Gamma_1[3], Gamma_2[0]) * DoryScalar::from(column_a[3]).0
                + Pairing::pairing(Gamma_1[0], Gamma_2[1]) * DoryScalar::from(column_a[4]).0,
        );
        expected_commitments[1] = DoryCommitment(
            Pairing::pairing(Gamma_1[0], Gamma_2[0]) * DoryScalar::from(column_b[0].clone()).0
                + Pairing::pairing(Gamma_1[1], Gamma_2[0])
                    * DoryScalar::from(column_b[1].clone()).0
                + Pairing::pairing(Gamma_1[2], Gamma_2[0])
                    * DoryScalar::from(column_b[2].clone()).0
                + Pairing::pairing(Gamma_1[3], Gamma_2[0])
                    * DoryScalar::from(column_b[3].clone()).0
                + Pairing::pairing(Gamma_1[0], Gamma_2[1])
                    * DoryScalar::from(column_b[4].clone()).0,
        );

        assert_eq!(commitments, expected_commitments);
    }

    #[test]
    fn we_cannot_add_commitment_collections_of_mixed_column_counts() {
        let public_parameters = PublicParameters::test_rand(5, &mut test_rng());
        let prover_setup = ProverSetup::from(&public_parameters);
        let setup = DoryProverPublicSetup::new(&prover_setup, 2);

        let column_a = [12i64, 34, 56, 78, 90];
        let column_b = ["Lorem", "ipsum", "dolor", "sit", "amet"].map(String::from);

        let columns = vec![
            OwnedColumn::<DoryScalar>::BigInt(column_a[..3].to_vec()),
            OwnedColumn::VarChar(column_b[..3].to_vec()),
        ];

        let commitments = Vec::<DoryCommitment>::from_columns_with_offset(&columns, 0, &setup);

        let new_columns = Vec::<Column<DoryScalar>>::new();
        let new_commitments =
            Vec::<DoryCommitment>::from_columns_with_offset(&new_columns, 3, &setup);
        assert!(matches!(
            commitments.clone().try_add(new_commitments),
            Err(NumColumnsMismatch)
        ));

        let new_columns = vec![OwnedColumn::<DoryScalar>::BigInt(column_a[3..].to_vec())];
        let new_commitments =
            Vec::<DoryCommitment>::from_columns_with_offset(&new_columns, 3, &setup);
        assert!(matches!(
            commitments.clone().try_add(new_commitments),
            Err(NumColumnsMismatch)
        ));

        let new_columns = vec![
            OwnedColumn::<DoryScalar>::BigInt(column_a[3..].to_vec()),
            OwnedColumn::VarChar(column_b[3..].to_vec()),
            OwnedColumn::BigInt(column_a[3..].to_vec()),
        ];
        let new_commitments =
            Vec::<DoryCommitment>::from_columns_with_offset(&new_columns, 3, &setup);
        assert!(matches!(
            commitments.try_add(new_commitments),
            Err(NumColumnsMismatch)
        ));
    }

    #[test]
    fn we_can_sub_commitment_collections() {
        let public_parameters = PublicParameters::test_rand(5, &mut test_rng());
        let prover_setup = ProverSetup::from(&public_parameters);
        let setup = DoryProverPublicSetup::new(&prover_setup, 2);
        let Gamma_1 = &public_parameters.Gamma_1;
        let Gamma_2 = &public_parameters.Gamma_2;

        let column_a = [12i64, 34, 56, 78, 90];
        let column_b = ["Lorem", "ipsum", "dolor", "sit", "amet"].map(String::from);

        let columns = vec![
            OwnedColumn::<DoryScalar>::BigInt(column_a[..3].to_vec()),
            OwnedColumn::VarChar(column_b[..3].to_vec()),
        ];

        let commitments_a = Vec::<DoryCommitment>::from_columns_with_offset(&columns, 0, &setup);

        let full_columns = vec![
            OwnedColumn::<DoryScalar>::BigInt(column_a.to_vec()),
            OwnedColumn::VarChar(column_b.to_vec()),
        ];

        let commitments_b =
            Vec::<DoryCommitment>::from_columns_with_offset(&full_columns, 0, &setup);

        let commitments = commitments_b.try_sub(commitments_a).unwrap();

        let mut expected_commitments = vec![DoryCommitment::default(); 2];

        expected_commitments[0] = DoryCommitment(
            Pairing::pairing(Gamma_1[3], Gamma_2[0]) * DoryScalar::from(column_a[3]).0
                + Pairing::pairing(Gamma_1[0], Gamma_2[1]) * DoryScalar::from(column_a[4]).0,
        );
        expected_commitments[1] = DoryCommitment(
            Pairing::pairing(Gamma_1[3], Gamma_2[0]) * DoryScalar::from(column_b[3].clone()).0
                + Pairing::pairing(Gamma_1[0], Gamma_2[1])
                    * DoryScalar::from(column_b[4].clone()).0,
        );

        assert_eq!(commitments, expected_commitments);
    }

    #[test]
    fn we_cannot_sub_commitment_collections_of_mixed_column_counts() {
        let public_parameters = PublicParameters::test_rand(5, &mut test_rng());
        let prover_setup = ProverSetup::from(&public_parameters);
        let setup = DoryProverPublicSetup::new(&prover_setup, 2);

        let column_a = [12i64, 34, 56, 78, 90];
        let column_b = ["Lorem", "ipsum", "dolor", "sit", "amet"].map(String::from);

        let columns = vec![
            OwnedColumn::<DoryScalar>::BigInt(column_a[..3].to_vec()),
            OwnedColumn::VarChar(column_b[..3].to_vec()),
        ];

        let commitments = Vec::<DoryCommitment>::from_columns_with_offset(&columns, 0, &setup);

        let full_columns = Vec::<Column<DoryScalar>>::new();
        let full_commitments =
            Vec::<DoryCommitment>::from_columns_with_offset(&full_columns, 0, &setup);
        assert!(matches!(
            full_commitments.clone().try_sub(commitments.clone()),
            Err(NumColumnsMismatch)
        ));

        let full_columns = vec![OwnedColumn::<DoryScalar>::BigInt(column_a.to_vec())];
        let full_commitments =
            Vec::<DoryCommitment>::from_columns_with_offset(&full_columns, 0, &setup);
        assert!(matches!(
            full_commitments.try_sub(commitments.clone()),
            Err(NumColumnsMismatch)
        ));

        let full_columns = vec![
            OwnedColumn::<DoryScalar>::BigInt(column_a.to_vec()),
            OwnedColumn::VarChar(column_b.to_vec()),
            OwnedColumn::BigInt(column_a.to_vec()),
        ];
        let full_commitments =
            Vec::<DoryCommitment>::from_columns_with_offset(&full_columns, 0, &setup);
        assert!(matches!(
            full_commitments.try_sub(commitments),
            Err(NumColumnsMismatch)
        ));
    }

    #[test]
    fn we_get_different_transcript_bytes_from_different_dory_commitments() {
        let mut rng = StdRng::seed_from_u64(42);
        let commitment1 = DoryCommitment(GT::rand(&mut rng));
        let commitment2 = DoryCommitment(GT::rand(&mut rng));
        assert_ne!(
            commitment1.to_transcript_bytes(),
            commitment2.to_transcript_bytes()
        );
    }
}<|MERGE_RESOLUTION|>--- conflicted
+++ resolved
@@ -101,11 +101,7 @@
         base::{
             commitment::{Commitment, NumColumnsMismatch, VecCommitmentExt},
             database::{Column, OwnedColumn},
-<<<<<<< HEAD
-            proof::{Keccak256Transcript, Transcript},
             scalar::test_scalar_constants,
-=======
->>>>>>> 77f22b4f
         },
         proof_primitive::dory::{rand_util::test_rng, ProverSetup, PublicParameters},
     };
