use super::DoryScalar;
use crate::base::scalar::{Scalar, ScalarConversionError};
use core::cmp::Ordering;
use num_bigint::BigInt;

#[test]
fn test_dory_scalar_to_bool() {
    assert!(!bool::try_from(DoryScalar::ZERO).unwrap());
    assert!(bool::try_from(DoryScalar::ONE).unwrap());
}

#[test]
fn test_dory_scalar_to_bool_overflow() {
    matches!(
        bool::try_from(DoryScalar::from(2)),
        Err(ScalarConversionError::Overflow { .. })
    );
    matches!(
        bool::try_from(DoryScalar::from(-1)),
        Err(ScalarConversionError::Overflow { .. })
    );
    matches!(
        bool::try_from(DoryScalar::from(-2)),
        Err(ScalarConversionError::Overflow { .. })
    );
}

#[test]
fn test_dory_scalar_to_i8() {
    assert_eq!(i8::try_from(DoryScalar::from(0)).unwrap(), 0);
    assert_eq!(i8::try_from(DoryScalar::ONE).unwrap(), 1);
    assert_eq!(i8::try_from(DoryScalar::from(-1)).unwrap(), -1);
    assert_eq!(i8::try_from(DoryScalar::from(i8::MAX)).unwrap(), i8::MAX);
    assert_eq!(i8::try_from(DoryScalar::from(i8::MIN)).unwrap(), i8::MIN);
}

#[test]
fn test_dory_scalar_to_i8_overflow() {
    matches!(
<<<<<<< HEAD
        i8::try_from(DoryScalar::from(i128::from(i8::MAX) + 1)),
        Err(ScalarConversionError::Overflow(_))
    );
    matches!(
        i8::try_from(DoryScalar::from(i128::from(i8::MIN) - 1)),
        Err(ScalarConversionError::Overflow(_))
=======
        i8::try_from(DoryScalar::from(i8::MAX as i128 + 1)),
        Err(ScalarConversionError::Overflow { .. })
    );
    matches!(
        i8::try_from(DoryScalar::from(i8::MIN as i128 - 1)),
        Err(ScalarConversionError::Overflow { .. })
>>>>>>> d001f3c8
    );
}

#[test]
fn test_dory_scalar_to_i16() {
    assert_eq!(i16::try_from(DoryScalar::from(0)).unwrap(), 0);
    assert_eq!(i16::try_from(DoryScalar::ONE).unwrap(), 1);
    assert_eq!(i16::try_from(DoryScalar::from(-1)).unwrap(), -1);
    assert_eq!(i16::try_from(DoryScalar::from(i16::MAX)).unwrap(), i16::MAX);
    assert_eq!(i16::try_from(DoryScalar::from(i16::MIN)).unwrap(), i16::MIN);
}

#[test]
fn test_dory_scalar_to_i16_overflow() {
    matches!(
<<<<<<< HEAD
        i16::try_from(DoryScalar::from(i128::from(i16::MAX) + 1)),
        Err(ScalarConversionError::Overflow(_))
    );
    matches!(
        i16::try_from(DoryScalar::from(i128::from(i16::MIN) - 1)),
        Err(ScalarConversionError::Overflow(_))
=======
        i16::try_from(DoryScalar::from(i16::MAX as i128 + 1)),
        Err(ScalarConversionError::Overflow { .. })
    );
    matches!(
        i16::try_from(DoryScalar::from(i16::MIN as i128 - 1)),
        Err(ScalarConversionError::Overflow { .. })
>>>>>>> d001f3c8
    );
}

#[test]
fn test_dory_scalar_to_i32() {
    assert_eq!(i32::try_from(DoryScalar::from(0)).unwrap(), 0);
    assert_eq!(i32::try_from(DoryScalar::ONE).unwrap(), 1);
    assert_eq!(i32::try_from(DoryScalar::from(-1)).unwrap(), -1);
    assert_eq!(i32::try_from(DoryScalar::from(i32::MAX)).unwrap(), i32::MAX);
    assert_eq!(i32::try_from(DoryScalar::from(i32::MIN)).unwrap(), i32::MIN);
}

#[test]
fn test_dory_scalar_to_i32_overflow() {
    matches!(
<<<<<<< HEAD
        i32::try_from(DoryScalar::from(i128::from(i32::MAX) + 1)),
        Err(ScalarConversionError::Overflow(_))
    );
    matches!(
        i32::try_from(DoryScalar::from(i128::from(i32::MIN) - 1)),
        Err(ScalarConversionError::Overflow(_))
=======
        i32::try_from(DoryScalar::from(i32::MAX as i128 + 1)),
        Err(ScalarConversionError::Overflow { .. })
    );
    matches!(
        i32::try_from(DoryScalar::from(i32::MIN as i128 - 1)),
        Err(ScalarConversionError::Overflow { .. })
>>>>>>> d001f3c8
    );
}

#[test]
fn test_dory_scalar_to_i64() {
    assert_eq!(i64::try_from(DoryScalar::from(0)).unwrap(), 0);
    assert_eq!(i64::try_from(DoryScalar::ONE).unwrap(), 1);
    assert_eq!(i64::try_from(DoryScalar::from(-1)).unwrap(), -1);
    assert_eq!(i64::try_from(DoryScalar::from(i64::MAX)).unwrap(), i64::MAX);
    assert_eq!(i64::try_from(DoryScalar::from(i64::MIN)).unwrap(), i64::MIN);
}

#[test]
fn test_dory_scalar_to_i64_overflow() {
    matches!(
<<<<<<< HEAD
        i64::try_from(DoryScalar::from(i128::from(i64::MAX) + 1)),
        Err(ScalarConversionError::Overflow(_))
    );
    matches!(
        i64::try_from(DoryScalar::from(i128::from(i64::MIN) - 1)),
        Err(ScalarConversionError::Overflow(_))
=======
        i64::try_from(DoryScalar::from(i64::MAX as i128 + 1)),
        Err(ScalarConversionError::Overflow { .. })
    );
    matches!(
        i64::try_from(DoryScalar::from(i64::MIN as i128 - 1)),
        Err(ScalarConversionError::Overflow { .. })
>>>>>>> d001f3c8
    );
}

#[test]
fn test_dory_scalar_to_i128() {
    assert_eq!(i128::try_from(DoryScalar::from(0)).unwrap(), 0);
    assert_eq!(i128::try_from(DoryScalar::ONE).unwrap(), 1);
    assert_eq!(i128::try_from(DoryScalar::from(-1)).unwrap(), -1);
    assert_eq!(
        i128::try_from(DoryScalar::from(i128::MAX)).unwrap(),
        i128::MAX
    );
    assert_eq!(
        i128::try_from(DoryScalar::from(i128::MIN)).unwrap(),
        i128::MIN
    );
}

#[test]
fn test_dory_scalar_to_i128_overflow() {
    matches!(
        i128::try_from(DoryScalar::from(i128::MAX) + DoryScalar::ONE),
        Err(ScalarConversionError::Overflow { .. })
    );
    matches!(
        i128::try_from(DoryScalar::from(i128::MIN) - DoryScalar::ONE),
        Err(ScalarConversionError::Overflow { .. })
    );
}

#[test]
fn test_dory_scalar_to_bigint() {
    assert_eq!(BigInt::from(DoryScalar::ZERO), BigInt::from(0_i8));
    assert_eq!(BigInt::from(DoryScalar::ONE), BigInt::from(1_i8));
    assert_eq!(BigInt::from(-DoryScalar::ONE), BigInt::from(-1_i8));
    assert_eq!(
        BigInt::from(DoryScalar::from(i128::MAX)),
        BigInt::from(i128::MAX)
    );
    assert_eq!(
        BigInt::from(DoryScalar::from(i128::MIN)),
        BigInt::from(i128::MIN)
    );
}

#[test]
fn scalar_comparison_works() {
    let zero = DoryScalar::ZERO;
    let one = DoryScalar::ONE;
    let two = DoryScalar::TWO;
    let max = DoryScalar::MAX_SIGNED;
    let min = max + one;
    assert_eq!(max.signed_cmp(&one), Ordering::Greater);
    assert_eq!(one.signed_cmp(&zero), Ordering::Greater);
    assert_eq!(min.signed_cmp(&zero), Ordering::Less);
    assert_eq!((two * max).signed_cmp(&zero), Ordering::Less);
    assert_eq!(two * max + one, zero);
}<|MERGE_RESOLUTION|>--- conflicted
+++ resolved
@@ -37,21 +37,12 @@
 #[test]
 fn test_dory_scalar_to_i8_overflow() {
     matches!(
-<<<<<<< HEAD
-        i8::try_from(DoryScalar::from(i128::from(i8::MAX) + 1)),
-        Err(ScalarConversionError::Overflow(_))
-    );
-    matches!(
-        i8::try_from(DoryScalar::from(i128::from(i8::MIN) - 1)),
-        Err(ScalarConversionError::Overflow(_))
-=======
         i8::try_from(DoryScalar::from(i8::MAX as i128 + 1)),
         Err(ScalarConversionError::Overflow { .. })
     );
     matches!(
         i8::try_from(DoryScalar::from(i8::MIN as i128 - 1)),
         Err(ScalarConversionError::Overflow { .. })
->>>>>>> d001f3c8
     );
 }
 
@@ -67,21 +58,12 @@
 #[test]
 fn test_dory_scalar_to_i16_overflow() {
     matches!(
-<<<<<<< HEAD
-        i16::try_from(DoryScalar::from(i128::from(i16::MAX) + 1)),
-        Err(ScalarConversionError::Overflow(_))
-    );
-    matches!(
-        i16::try_from(DoryScalar::from(i128::from(i16::MIN) - 1)),
-        Err(ScalarConversionError::Overflow(_))
-=======
         i16::try_from(DoryScalar::from(i16::MAX as i128 + 1)),
         Err(ScalarConversionError::Overflow { .. })
     );
     matches!(
         i16::try_from(DoryScalar::from(i16::MIN as i128 - 1)),
         Err(ScalarConversionError::Overflow { .. })
->>>>>>> d001f3c8
     );
 }
 
@@ -97,21 +79,12 @@
 #[test]
 fn test_dory_scalar_to_i32_overflow() {
     matches!(
-<<<<<<< HEAD
-        i32::try_from(DoryScalar::from(i128::from(i32::MAX) + 1)),
-        Err(ScalarConversionError::Overflow(_))
-    );
-    matches!(
-        i32::try_from(DoryScalar::from(i128::from(i32::MIN) - 1)),
-        Err(ScalarConversionError::Overflow(_))
-=======
         i32::try_from(DoryScalar::from(i32::MAX as i128 + 1)),
         Err(ScalarConversionError::Overflow { .. })
     );
     matches!(
         i32::try_from(DoryScalar::from(i32::MIN as i128 - 1)),
         Err(ScalarConversionError::Overflow { .. })
->>>>>>> d001f3c8
     );
 }
 
@@ -127,21 +100,12 @@
 #[test]
 fn test_dory_scalar_to_i64_overflow() {
     matches!(
-<<<<<<< HEAD
-        i64::try_from(DoryScalar::from(i128::from(i64::MAX) + 1)),
-        Err(ScalarConversionError::Overflow(_))
-    );
-    matches!(
-        i64::try_from(DoryScalar::from(i128::from(i64::MIN) - 1)),
-        Err(ScalarConversionError::Overflow(_))
-=======
         i64::try_from(DoryScalar::from(i64::MAX as i128 + 1)),
         Err(ScalarConversionError::Overflow { .. })
     );
     matches!(
         i64::try_from(DoryScalar::from(i64::MIN as i128 - 1)),
         Err(ScalarConversionError::Overflow { .. })
->>>>>>> d001f3c8
     );
 }
 
