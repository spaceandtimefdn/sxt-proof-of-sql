--- conflicted
+++ resolved
@@ -2,12 +2,7 @@
 use super::{pairings, DoryMessages, ProverState, VerifierSetup, VerifierState};
 use crate::base::proof::Transcript;
 
-<<<<<<< HEAD
 /// This is the prover side of the Scalar-Product algorithm in section 3.1 of https://eprint.iacr.org/2020/1274.pdf.
-#[allow(clippy::missing_panics_doc)]
-=======
-/// This is the prover side of the Scalar-Product algorithm in section 3.1 of <https://eprint.iacr.org/2020/1274.pdf>.
->>>>>>> d05636af
 pub fn scalar_product_prove(
     messages: &mut DoryMessages,
     transcript: &mut impl Transcript,
