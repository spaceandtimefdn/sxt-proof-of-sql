use super::{DoryScalar, G1Affine, G2Affine, F, GT};
use crate::base::{impl_serde_for_ark_serde_checked, proof::Transcript};
use alloc::vec::Vec;
use ark_ff::Field;
use ark_serialize::{CanonicalDeserialize, CanonicalSerialize};
use num_traits::Zero;

#[derive(Default, Clone, CanonicalSerialize, CanonicalDeserialize, PartialEq, Eq, Debug)]
/// The messages sent from the prover to the verifier in the interactive protocol.
/// This is, in essence, the proof.
///
/// This struct is effectively 4 queues.
/// The prover pushes messages to the front of a queue, and the verifier pops messages from the back of a queue.
/// However, this functionality is hidden outside of `super`.
pub struct DoryMessages {
    /// The field elements sent from the prover to the verifier. The last element of the `Vec` is the first element sent.
    pub(super) F_messages: Vec<F>,
    /// The G1 elements sent from the prover to the verifier. The last element of the `Vec` is the first element sent.
    pub(super) G1_messages: Vec<G1Affine>,
    /// The G2 elements sent from the prover to the verifier. The last element of the `Vec` is the first element sent.
    pub(super) G2_messages: Vec<G2Affine>,
    /// The GT elements sent from the prover to the verifier. The last element of the `Vec` is the first element sent.
    pub(super) GT_messages: Vec<GT>,
}
impl_serde_for_ark_serde_checked!(DoryMessages);

#[cfg_attr(not(test), allow(dead_code))]
impl DoryMessages {
    /// Pushes a field element from the prover onto the queue, and appends it to the transcript.
    pub(super) fn prover_send_F_message(&mut self, transcript: &mut impl Transcript, message: F) {
        transcript.extend_canonical_serialize_as_le(&message);
        self.F_messages.insert(0, message);
    }
    /// Pushes a G1 element from the prover onto the queue, and appends it to the transcript.
    pub(super) fn prover_send_G1_message(
        &mut self,
        transcript: &mut impl Transcript,
        message: impl Into<G1Affine>,
    ) {
        let message = message.into();
        transcript.extend_canonical_serialize_as_le(&message);
        self.G1_messages.insert(0, message);
    }
    /// Pushes a G2 element from the prover onto the queue, and appends it to the transcript.
    pub(super) fn prover_send_G2_message(
        &mut self,
        transcript: &mut impl Transcript,
        message: impl Into<G2Affine>,
    ) {
        let message = message.into();
        transcript.extend_canonical_serialize_as_le(&message);
        self.G2_messages.insert(0, message);
    }
    /// Pushes a GT element from the prover onto the queue, and appends it to the transcript.
    pub(super) fn prover_send_GT_message(&mut self, transcript: &mut impl Transcript, message: GT) {
        transcript.extend_canonical_serialize_as_le(&message);
        self.GT_messages.insert(0, message);
    }
    /// Pops a field element from the verifier's queue, and appends it to the transcript.
<<<<<<< HEAD
    /// # Panics
    ///
    /// Will panic if there are no messages in the queue (i.e., `F_messages` is empty), indicating that the prover attempted to receive a message that was never sent.
    pub(super) fn prover_recieve_F_message(&mut self, transcript: &mut Transcript) -> F {
=======
    pub(super) fn prover_recieve_F_message(&mut self, transcript: &mut impl Transcript) -> F {
>>>>>>> 173ec574
        let message = self.F_messages.pop().unwrap();
        transcript.extend_canonical_serialize_as_le(&message);
        message
    }
    /// Pops a G1 element from the verifier's queue, and appends it to the transcript.
<<<<<<< HEAD
    /// 
    /// # Panics
    ///
    /// Will panic if there are no messages in the queue (i.e., `G1_messages` is empty), indicating
    pub(super) fn prover_recieve_G1_message(&mut self, transcript: &mut Transcript) -> G1Affine {
=======
    pub(super) fn prover_recieve_G1_message(
        &mut self,
        transcript: &mut impl Transcript,
    ) -> G1Affine {
>>>>>>> 173ec574
        let message = self.G1_messages.pop().unwrap();
        transcript.extend_canonical_serialize_as_le(&message);
        message
    }
    /// Pops a G2 element from the verifier's queue, and appends it to the transcript.
<<<<<<< HEAD
    /// 
    /// # Panics
    ///
    /// Will panic if there are no messages in the queue (i.e., `G2_messages` is empty), indicating that the prover attempted to receive a message that was never sent.
    pub(super) fn prover_recieve_G2_message(&mut self, transcript: &mut Transcript) -> G2Affine {
=======
    pub(super) fn prover_recieve_G2_message(
        &mut self,
        transcript: &mut impl Transcript,
    ) -> G2Affine {
>>>>>>> 173ec574
        let message = self.G2_messages.pop().unwrap();
        transcript.extend_canonical_serialize_as_le(&message);
        message
    }
    /// Pops a GT element from the verifier's queue, and appends it to the transcript.
<<<<<<< HEAD
    /// 
    /// # Panics
    ///
    /// Will panic if there are no messages in the queue (i.e., `GT_messages` is empty), indicating that the prover attempted to receive a message that was never sent.
    pub(super) fn prover_recieve_GT_message(&mut self, transcript: &mut Transcript) -> GT {
=======
    pub(super) fn prover_recieve_GT_message(&mut self, transcript: &mut impl Transcript) -> GT {
>>>>>>> 173ec574
        let message = self.GT_messages.pop().unwrap();
        transcript.extend_canonical_serialize_as_le(&message);
        message
    }
    /// This is the F message that the verifier sends to the prover.
    /// This message is produces as a challenge from the transcript.
    ///
    /// While the message is a simple field element, we ensure that it is non-zero, and also return it's inverse.
<<<<<<< HEAD
    /// 
    /// # Panics
    ///
    /// Will panic if the challenge process fails to generate a non-zero message, indicating a logical issue in the protocol's challenge generation.
    pub(super) fn verifier_F_message(&mut self, transcript: &mut Transcript) -> (F, F) {
=======
    pub(super) fn verifier_F_message(&mut self, transcript: &mut impl Transcript) -> (F, F) {
>>>>>>> 173ec574
        let mut message = F::zero();
        while message.is_zero() {
            message = transcript.scalar_challenge_as_be::<DoryScalar>().0
        }
        let message_inv = message.inverse().unwrap();
        (message, message_inv)
    }
}<|MERGE_RESOLUTION|>--- conflicted
+++ resolved
@@ -57,62 +57,47 @@
         self.GT_messages.insert(0, message);
     }
     /// Pops a field element from the verifier's queue, and appends it to the transcript.
-<<<<<<< HEAD
     /// # Panics
     ///
     /// Will panic if there are no messages in the queue (i.e., `F_messages` is empty), indicating that the prover attempted to receive a message that was never sent.
-    pub(super) fn prover_recieve_F_message(&mut self, transcript: &mut Transcript) -> F {
-=======
     pub(super) fn prover_recieve_F_message(&mut self, transcript: &mut impl Transcript) -> F {
->>>>>>> 173ec574
         let message = self.F_messages.pop().unwrap();
         transcript.extend_canonical_serialize_as_le(&message);
         message
     }
     /// Pops a G1 element from the verifier's queue, and appends it to the transcript.
-<<<<<<< HEAD
     /// 
     /// # Panics
     ///
     /// Will panic if there are no messages in the queue (i.e., `G1_messages` is empty), indicating
-    pub(super) fn prover_recieve_G1_message(&mut self, transcript: &mut Transcript) -> G1Affine {
-=======
     pub(super) fn prover_recieve_G1_message(
         &mut self,
         transcript: &mut impl Transcript,
     ) -> G1Affine {
->>>>>>> 173ec574
         let message = self.G1_messages.pop().unwrap();
         transcript.extend_canonical_serialize_as_le(&message);
         message
     }
     /// Pops a G2 element from the verifier's queue, and appends it to the transcript.
-<<<<<<< HEAD
     /// 
     /// # Panics
     ///
     /// Will panic if there are no messages in the queue (i.e., `G2_messages` is empty), indicating that the prover attempted to receive a message that was never sent.
     pub(super) fn prover_recieve_G2_message(&mut self, transcript: &mut Transcript) -> G2Affine {
-=======
     pub(super) fn prover_recieve_G2_message(
         &mut self,
         transcript: &mut impl Transcript,
     ) -> G2Affine {
->>>>>>> 173ec574
         let message = self.G2_messages.pop().unwrap();
         transcript.extend_canonical_serialize_as_le(&message);
         message
     }
     /// Pops a GT element from the verifier's queue, and appends it to the transcript.
-<<<<<<< HEAD
     /// 
     /// # Panics
     ///
     /// Will panic if there are no messages in the queue (i.e., `GT_messages` is empty), indicating that the prover attempted to receive a message that was never sent.
-    pub(super) fn prover_recieve_GT_message(&mut self, transcript: &mut Transcript) -> GT {
-=======
     pub(super) fn prover_recieve_GT_message(&mut self, transcript: &mut impl Transcript) -> GT {
->>>>>>> 173ec574
         let message = self.GT_messages.pop().unwrap();
         transcript.extend_canonical_serialize_as_le(&message);
         message
@@ -121,15 +106,11 @@
     /// This message is produces as a challenge from the transcript.
     ///
     /// While the message is a simple field element, we ensure that it is non-zero, and also return it's inverse.
-<<<<<<< HEAD
     /// 
     /// # Panics
     ///
     /// Will panic if the challenge process fails to generate a non-zero message, indicating a logical issue in the protocol's challenge generation.
-    pub(super) fn verifier_F_message(&mut self, transcript: &mut Transcript) -> (F, F) {
-=======
     pub(super) fn verifier_F_message(&mut self, transcript: &mut impl Transcript) -> (F, F) {
->>>>>>> 173ec574
         let mut message = F::zero();
         while message.is_zero() {
             message = transcript.scalar_challenge_as_be::<DoryScalar>().0
