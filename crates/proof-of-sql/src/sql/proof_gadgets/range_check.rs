//! Implements a cryptographic range check using logarithmic derivatives to decompose a column of scalars
//! into a matrix of words. This method leverages the properties of logarithmic derivatives to efficiently
//! verify range proofs in a zero-knowledge setting by performing word-wise decompositions, intermediate MLEs,
//! and modular inversions.
//!
//! The approach builds on the techniques outlined in the paper "Multivariate Lookups Based on Logarithmic
//! Derivatives" [ePrint 2022/1530](https://eprint.iacr.org/2022/1530.pdf), which characterizes the use of
//! logarithmic derivatives to perform multivariate lookups in cryptographic protocols.
//!
//! ## Key Steps:
//! * Word-Sized Decomposition: Each scalar is decomposed into its byte-level representation, forming a matrix where
//!   each row corresponds to the decomposition of a scalar and each column corresponds to the bytes from the same position
//!   across all scalars.
//! * Intermediate MLE Computation: Multi-linear extensions are computed for each word column and for the count of how
//!   often each word appears.
//! * Logarithmic Derivative Calculation: After decomposing the scalars, the verifier's challenge is added to each word,
//!   and the modular multiplicative inverse of this sum is computed, forming a new matrix of logarithmic derivatives.
//!   This matrix is key to constructing range constraints.
//!
//! ## Optimization Opportunities:
//! * Batch Inversion: Inversions of large vectors are computationally expensive
//! * Parallelization: Single-threaded execution of these operations is a performance bottleneck
use crate::{
    base::{polynomial::MultilinearExtension, proof::ProofSizeMismatch, scalar::Scalar, slice_ops},
    sql::proof::{
        FinalRoundBuilder, FirstRoundBuilder, SumcheckSubpolynomialType, VerificationBuilder,
    },
};
use alloc::{boxed::Box, vec, vec::Vec};
use bumpalo::Bump;
use bytemuck::cast_slice;
use core::iter::repeat;
use rayon::iter::{IntoParallelRefIterator, ParallelIterator};
use tracing::{span, Level};

#[tracing::instrument(name = "range check first round evaluate", level = "debug", skip_all)]
pub(crate) fn first_round_evaluate_range_check<'a, S: Scalar + 'a>(
    builder: &mut FirstRoundBuilder<'a, S>,
    scalars: &[S],
    alloc: &'a Bump,
) {
    builder.update_range_length(256);

    // Create 31 columns, each will collect the corresponding byte from all scalars.
    // 31 because a scalar will only ever have 248 bits set.
    let mut word_columns: Vec<&mut [u8]> = (0..31)
        .map(|_| alloc.alloc_slice_fill_copy(scalars.len(), 0))
        .collect();
<<<<<<< HEAD
=======
    // Initialize a vector to count occurrences of each byte (0-255).
    // The vector has 256 elements padded with zeros to match the length of the word columns
    // The size is the larger of 256 or the number of scalars.
    let word_counts: &mut [i64] = alloc.alloc_slice_fill_copy(256, 0);
>>>>>>> 617ad826

    // Decompose scalars to bytes
    let span = span!(Level::DEBUG, "decompose scalars in first round").entered();
    decompose_scalars_to_words(scalars, &mut word_columns);
    span.exit();

    // Build a local lookup table for (u8 -> S) once
    let span = span!(Level::DEBUG, "build byte->S lookup table").entered();
    let mut lookup_table = [0u8; 256];
    for i in 0..256 {
        lookup_table[i] = i as u8;
    }
    span.exit();

    // For each column, allocate `words` using the lookup table
    let span = span!(Level::DEBUG, "compute intermediate MLE over word column").entered();
    for byte_column in word_columns {
        let words = alloc
            .alloc_slice_fill_with(byte_column.len(), |j| lookup_table[byte_column[j] as usize]);

        // Finally, commit an MLE over these word values
        builder.produce_intermediate_mle(words as &[_]);
    }
    span.exit();
}

/// Prove that a word-wise decomposition of a collection of scalars
/// are all within the range 0 to 2^248.
#[tracing::instrument(name = "range check final round evaluate", level = "debug", skip_all)]
pub(crate) fn final_round_evaluate_range_check<'a, S: Scalar + 'a>(
    builder: &mut FinalRoundBuilder<'a, S>,
    scalars: &[S],
    alloc: &'a Bump,
) {
    // Create 31 columns, each will collect the corresponding word from all scalars.
    // 31 because a scalar will only ever have 248 bits of data set.
    let mut word_columns: Vec<&mut [u8]> = repeat(())
        .take(31)
        .map(|()| alloc.alloc_slice_fill_copy(scalars.len(), 0))
        .collect();

    // Allocate space for the eventual inverted word columns by copying word_columns and converting to the required type.
    let mut inverted_word_columns: Vec<&mut [S]> = word_columns
        .iter_mut()
        .map(|column| alloc.alloc_slice_fill_with(column.len(), |_| S::ZERO))
        .collect();

    // Initialize a vector to count occurrences of each byte (0-255).
    // The vector has 256 elements padded with zeros to match the length of the word columns
    // The size is the larger of 256 or the number of scalars.
    let word_counts: &mut [i64] = alloc.alloc_slice_fill_with(256, |_| 0);

    let span = span!(Level::DEBUG, "decompose scalars in final round").entered();
    decompose_scalars_to_words(scalars, &mut word_columns);
    span.exit();

    let word_columns_immut: Vec<&[u8]> = word_columns
        .iter()
        .map(|column| &column[..]) // convert &mut [u8] -> &[u8]
        .collect();

    let span = span!(Level::DEBUG, "count_word_occurrences in final round").entered();
    count_word_occurrences(&word_columns_immut, scalars.len(), word_counts);
    span.exit();

    // Retrieve verifier challenge here, *after* Phase 1
    let alpha = builder.consume_post_result_challenge();

    // 1) Create lookup tables in the bump arena, which gives them lifetime `'a`.
    let word_val_table: &mut [u8] = alloc.alloc_slice_fill_with(256, |i| i as u8);
    let inv_word_vals_plus_alpha_table: &mut [S] =
        alloc.alloc_slice_fill_with(256, |i| S::from(&(i as u8)));

    // 2) Add alpha, batch invert, etc.
    slice_ops::add_const::<S, S>(inv_word_vals_plus_alpha_table, alpha);
    slice_ops::batch_inversion(inv_word_vals_plus_alpha_table);

    let span = span!(Level::DEBUG, "get_logarithmic_derivative in final round").entered();
    get_logarithmic_derivative(
        builder,
        alloc,
        &mut word_columns,
        alpha,
        scalars.len(),
        &mut inverted_word_columns,
        word_val_table,
        inv_word_vals_plus_alpha_table,
    );
    span.exit();

    // Produce an MLE over the word values
<<<<<<< HEAD
    prove_word_values(
        alloc,
        alpha,
        builder,
        word_val_table,
        inv_word_vals_plus_alpha_table,
    );
=======
    prove_word_values(alloc, alpha, builder);
>>>>>>> 617ad826

    // Argue that the sum of all words in each row, minus the count of each
    // word multiplied by the inverted word value, is zero.
    prove_row_zero_sum(
        builder,
        word_counts,
        alloc,
        scalars,
        &inverted_word_columns,
        inv_word_vals_plus_alpha_table,
    );
}

/// Decomposes a scalar to requisite words, additionally tracks the total
/// number of occurrences of each word for later use in the argument.
///
/// ```text
/// | Column 0   | Column 1   | Column 2   | ... | Column 31   |
/// |------------|------------|------------|-----|-------------|
/// |  w₀,₀      |  w₀,₁      |  w₀,₂      | ... |  w₀,₃₁      |
/// |  w₁,₀      |  w₁,₁      |  w₁,₂      | ... |  w₁,₃₁      |
/// |  w₂,₀      |  w₂,₁      |  w₂,₂      | ... |  w₂,₃₁      |
/// ------------------------------------------------------------
/// ```
<<<<<<< HEAD
#[tracing::instrument(
    name = "range check decompose_scalars_to_words",
    level = "debug",
    skip_all
)]
fn decompose_scalars_to_words<'a, S: Scalar + 'a>(scalars: &[S], word_columns: &mut [&mut [u8]]) {
=======
#[allow(dead_code)]
fn decompose_scalar_to_words<'a, S: Scalar + 'a>(
    scalars: &[S],
    word_columns: &mut [&mut [u8]],
    byte_counts: &mut [i64],
) {
    // Write each scalar’s bytes into the word_columns table
>>>>>>> 617ad826
    for i in 0..scalars.len() {
        let scalar_array: [u64; 4] = scalars[i].into();
        let scalar_bytes_full = cast_slice::<u64, u8>(&scalar_array);
        let scalar_bytes = &scalar_bytes_full[..31];

        for byte_index in 0..31 {
            word_columns[byte_index][i] = scalar_bytes[byte_index];
        }
    }
<<<<<<< HEAD
}

fn count_word_occurrences(word_columns: &[&[u8]], scalar_count: usize, word_counts: &mut [i64]) {
    for byte_index in 0..31 {
        for i in 0..scalar_count {
            let byte = word_columns[byte_index][i];
            word_counts[byte as usize] += 1;
=======

    // Count the occurrences of each byte
    for byte_index in 0..31 {
        for i in 0..scalars.len() {
            let byte = word_columns[byte_index][i];
            byte_counts[byte as usize] += 1;
>>>>>>> 617ad826
        }
    }
}

/// For a word w and a verifier challenge α, compute
/// wᵢⱼ , and produce an Int. MLE over this column:
///
/// ```text
/// R | Column 0     | Column 1     | Column 2     | ... | Column 31    |
///   |--------------|--------------|--------------|-----|--------------|
/// 1 | w₀,₀         | w₀,₁         | w₀,₂         | ... | w₀,₃₁        |
/// 2 | w₁,₀         | w₁,₁         | w₁,₂         | ... | w₁,₃₁        |
/// 3 | w₂,₀         | w₂,₁         | w₂,₂         | ... | w₂,₃₁        |
///   -------------------------------------------------------------------
///       |               |              |                   |            
///       v               v              v                   v          
///    Int. MLE        Int. MLE       Int. MLE            Int. MLE     
/// ```
///
/// Then, invert each column, producing the modular multiplicative
/// inverse of (wᵢⱼ + α), which is the logarithmic derivative
/// of wᵢⱼ + α:
///
/// ```text
/// R | Column 0     | Column 1     | Column 2     | ... | Column 31     |
///   |--------------|--------------|--------------|-----|---------------|
/// 1 | (w₀,₀ + α)⁻¹ | (w₀,₁ + α)⁻¹ | (w₀,₂ + α)⁻¹ | ... | (w₀,₃₁ + α)⁻¹ |
/// 2 | (w₁,₀ + α)⁻¹ | (w₁,₁ + α)⁻¹ | (w₁,₂ + α)⁻¹ | ... | (w₁,₃₁ + α)⁻¹ |
/// 3 | (w₂,₀ + α)⁻¹ | (w₂,₁ + α)⁻¹ | (w₂,₂ + α)⁻¹ | ... | (w₂,₃₁ + α)⁻¹ |
///   --------------------------------------------------------------------
///       |              |              |                    |            
///       v              v              v                    v          
///    Int. MLE      Int. MLE      Int. MLE             Int. MLE     
/// ```
#[tracing::instrument(
    name = "get_logarithmic_derivative in final round",
    level = "debug",
    skip_all
)]
fn get_logarithmic_derivative<'a, S: Scalar + 'a>(
    builder: &mut FinalRoundBuilder<'a, S>,
    alloc: &'a Bump,
    word_columns: &mut [&mut [u8]],
    alpha: S,
    table_length: usize,
    inverted_word_columns: &mut [&mut [S]],
    word_vals_table: &[u8],
    inv_word_vals_plus_alpha_table: &[S],
) {
<<<<<<< HEAD
    let num_columns = word_columns.len();
    let span = span!(Level::DEBUG, "get_logarithmic_derivative total loop time").entered();

    for col_index in 0..num_columns {
        let byte_column = &word_columns[col_index];
        let inv_column = &mut inverted_word_columns[col_index];
        let column_length = byte_column.len();

        let words = alloc.alloc_slice_fill_with(column_length, |row_index| {
            word_vals_table[byte_column[row_index] as usize]
        });

        let words_inv = alloc.alloc_slice_fill_with(column_length, |row_index| {
            inv_word_vals_plus_alpha_table[byte_column[row_index] as usize]
        });

        builder.produce_intermediate_mle(words_inv as &[_]);

        inv_column.copy_from_slice(words_inv);

        let input_ones = alloc.alloc_slice_fill_copy(table_length, true);

=======
    // Both slices should have the same length, i.e. same number of columns
    let num_columns = word_columns.len();

    for col_index in 0..num_columns {
        let byte_column = &mut word_columns[col_index];
        let inv_column = &mut inverted_word_columns[col_index];
        let column_length = byte_column.len();

        // Allocate words
        let words = alloc
            .alloc_slice_fill_with(column_length, |row_index| S::from(&byte_column[row_index]));

        // Allocate words_inv
        let words_inv = alloc
            .alloc_slice_fill_with(column_length, |row_index| S::from(&byte_column[row_index]));

        // Add alpha to words_inv, then invert them in batch
        slice_ops::add_const::<S, S>(words_inv, alpha);
        slice_ops::batch_inversion(words_inv);

        // Provide the inverted column to the builder
        builder.produce_intermediate_mle(words_inv as &[_]);

        // Copy the inverted values into the user-provided `inverted_word_columns`
        inv_column.copy_from_slice(words_inv);

        // Prepare a column of "true" (1-bit flags) to use in the final polynomial check
        let input_ones = alloc.alloc_slice_fill_copy(table_length, true);

        // α * (w + α)⁻¹ + w * (w + α)⁻¹ - 1 = 0
>>>>>>> 617ad826
        builder.produce_sumcheck_subpolynomial(
            SumcheckSubpolynomialType::Identity,
            vec![
                (alpha, vec![Box::new(words_inv as &[_])]),
                (
                    S::one(),
                    vec![Box::new(words as &[_]), Box::new(words_inv as &[_])],
                ),
                (-S::one(), vec![Box::new(input_ones as &[_])]),
            ],
        );
    }
<<<<<<< HEAD
    span.exit();
=======
>>>>>>> 617ad826
}

/// Produce the range of possible values that a word can take on,
/// based on the word's bit size, along with an intermediate MLE:
///
/// ```text
/// | Column 0           |
/// |--------------------|
/// |  0                 |
/// |  1                 |
/// |  ...               |
/// |  2ⁿ - 1            |
/// ----------------------
///       |       
///       v  
///    Int. MLE
/// ```
/// Here, `n` represents the bit size of the word (e.g., for an 8-bit word, `2⁸ - 1 = 255`).
///
/// Then, add the verifier challenge α, invert, and produce an
/// intermediate MLE:
///
/// ```text
/// | Column 0
/// |--------------------|
/// | (0 + α)⁻¹          |
/// | (1 + α)⁻¹          |
/// | ...                |
/// | (2ⁿ - 1 + α)⁻¹     |
/// ----------------------
///       |      
///       v        
///    Int. MLE  
/// ```
/// Finally, argue that (`word_values` + α)⁻¹ * (`word_values` + α) - 1 = 0
///
#[allow(
    dead_code,
    clippy::missing_panics_doc,
    clippy::cast_possible_truncation
)]
fn prove_word_values<'a, S: Scalar + 'a>(
    alloc: &'a Bump,
    alpha: S,
    builder: &mut FinalRoundBuilder<'a, S>,
    word_val_table: &'a [u8],
    inv_word_vals_plus_alpha_table: &'a [S],
) {
<<<<<<< HEAD
    builder.produce_intermediate_mle(inv_word_vals_plus_alpha_table as &[_]);

=======
    // Allocate from 0 to 255
    let word_values: &mut [S] = alloc.alloc_slice_fill_with(256, |_| S::ZERO);

    for i in 0..256 {
        word_values[i] = S::try_from(i.into()).expect("word value will always fit into S");
    }

    // Allocate a slice filled with zeros, with length equal to the larger of 256 or scalars.len()
    let word_vals_inv: &mut [S] = alloc.alloc_slice_fill_with(256, |_| S::ZERO);

    // Set elements 0 to 255 to their respective values
    for i in 0..256 {
        word_vals_inv[i] = S::try_from(i.into()).expect("word value will always fit into S");
    }

    slice_ops::add_const::<S, S>(word_vals_inv, alpha);
    slice_ops::batch_inversion(&mut word_vals_inv[..]);
    builder.produce_intermediate_mle(word_vals_inv as &[_]);

>>>>>>> 617ad826
    let input_ones = alloc.alloc_slice_fill_copy(256, true);

    // Argument:
    // (word_values + α)⁻¹ * (word_values + α) - 1 = 0
    builder.produce_sumcheck_subpolynomial(
        SumcheckSubpolynomialType::Identity,
        vec![
            (
                alpha,
                vec![Box::new(inv_word_vals_plus_alpha_table as &[_])],
            ),
            (
                S::one(),
                vec![
                    Box::new(inv_word_vals_plus_alpha_table as &[_]),
                    Box::new(word_val_table as &[_]),
                ],
            ),
            (-S::one(), vec![Box::new(input_ones as &[_])]),
        ],
    );
}

/// Argue that the sum of all words in each row, minus the count of each word
/// multiplied by the inverted word value, is zero.
///
/// ```text
/// ∑ (I₀ + I₁ + I₂ ... Iₙ - (C * IN)) = 0
/// ```
///
/// Where:
/// - `I₀ + I₁ + I₂ ... Iₙ` are the inverted word columns.
/// - `C` is the count of each word.
/// - `IN` is the inverted word values column.
#[allow(clippy::missing_panics_doc)]
fn prove_row_zero_sum<'a, S: Scalar + 'a>(
    builder: &mut FinalRoundBuilder<'a, S>,
    word_counts: &'a mut [i64],
    alloc: &'a Bump,
    scalars: &[S],
    inverted_word_columns: &[&mut [S]],
    word_vals_plus_alpha_inv: &'a [S],
) {
    // commit an MLE over word_counts
    builder.produce_intermediate_mle(word_counts as &[_]);

<<<<<<< HEAD
    //    we won't sum directly into row_sums in parallel because
    //    bump allocs are not thread-safe and we'd have to lock anyway.
    //    Instead, do a map-reduce over `inverted_word_columns`.
    let col_sums = inverted_word_columns
        .par_iter() // Parallel over columns
        .map(|column| {
            // Each thread gets a local Vec to store partial sums:
            let mut local_sum = vec![S::ZERO; scalars.len()];
            for (i, &inv_word) in column.iter().enumerate() {
                local_sum[i] += inv_word;
            }
            local_sum
        })
        // Then reduce all partial sums into a single vector
        .reduce(
            // Identity (empty) partial sum:
            || vec![S::ZERO; scalars.len()],
            // Combine partial sums:
            |mut acc, local_sum| {
                for i in 0..acc.len() {
                    acc[i] += local_sum[i];
                }
                acc
            },
        );

    // 3) Now `col_sums` has the sum of all columns at each row index.
    //    Allocate `row_sums` in the bump for the rest of the pipeline:
    let row_sums = alloc.alloc_slice_fill_copy(scalars.len(), S::ZERO);
    row_sums.copy_from_slice(&col_sums);

    // 4) Box `row_sums` as a MultilinearExtension
    let row_sums_box: Box<dyn MultilinearExtension<S>> =
        Box::new(alloc.alloc_slice_copy(row_sums) as &[_]);

    // 5) ∑ row_sums - (word_counts * (word_vals + α)⁻¹) = 0
=======
    // Allocate row_sums from the bump allocator
    let row_sums = alloc.alloc_slice_fill_copy(max(256, scalars.len()), S::ZERO);

    // Sum up the corresponding row values in each column
    for column in inverted_word_columns {
        for (i, &inv_word) in column.iter().enumerate() {
            row_sums[i] += inv_word;
        }
    }

    // Allocate and store the row sums in a Box using the bump allocator
    let row_sums_box: Box<_> =
        Box::new(alloc.alloc_slice_copy(row_sums) as &[_]) as Box<dyn MultilinearExtension<S>>;

    // Allocate and initialize the array for (w + α)⁻¹ over [0..255]
    let word_vals_plus_alpha_inv: &mut [S] = alloc.alloc_slice_fill_with(256, |_| S::ZERO);
    for i in 0..256 {
        word_vals_plus_alpha_inv[i] =
            S::try_from(i.into()).expect("word value will always fit into S");
    }

    // Add α to each value, then invert all in a batch
    slice_ops::add_const::<S, S>(word_vals_plus_alpha_inv, alpha);
    slice_ops::batch_inversion(&mut word_vals_plus_alpha_inv[..]);

    // Build the sumcheck subpolynomial argument:
    //   ∑ row_sums - (word_counts * (word_vals + α)⁻¹) = 0
>>>>>>> 617ad826
    builder.produce_sumcheck_subpolynomial(
        SumcheckSubpolynomialType::ZeroSum,
        vec![
            (S::one(), vec![row_sums_box]),
            (
                -S::one(),
                vec![
                    Box::new(word_counts as &[_]),
                    Box::new(word_vals_plus_alpha_inv as &[_]),
                ],
            ),
        ],
    );
}

/// Verify that the prover claim is correct.
///
/// # Panics
///
/// if a column contains values outside of the selected range.
pub(crate) fn verifier_evaluate_range_check<S: Scalar>(
    builder: &mut VerificationBuilder<'_, S>,
    input_column_eval: S,
    input_ones_eval: S,
) -> Result<(), ProofSizeMismatch> {
    // Retrieve the post-result challenge α
    let alpha = builder.try_consume_post_result_challenge()?;
    let chi_ones_256_eval = builder.try_consume_one_evaluation()?;

    // We will accumulate ∑(wᵢ * 256ⁱ) in `sum`.
    // Additionally, we'll collect all (wᵢ + α)⁻¹ evaluations in `w_plus_alpha_inv_evals`
    // to use later for the ZeroSum argument.
    let mut sum = S::ZERO;
    let mut w_plus_alpha_inv_evals = Vec::with_capacity(31);

    // Process 31 columns (one per byte in a 248-bit decomposition).
    // Each iteration handles:
    //  - Consuming MLE evaluations for wᵢ and (wᵢ + α)⁻¹
    //  - Verifying that (wᵢ + α)⁻¹ * (wᵢ + α) - 1 = 0
    //  - Accumulating wᵢ * 256ⁱ into `sum`
    for i in 0..31 {
        // Consume the next MLE evaluations: one for wᵢ, one for (wᵢ + α)⁻¹
        let w_eval = builder.try_consume_first_round_mle_evaluation()?;
        let words_inv = builder.try_consume_final_round_mle_evaluation()?;

        // Compute word_eval = (wᵢ + α) * (wᵢ + α)⁻¹
        // This is used in the subpolynomial check below.
        let word_eval = words_inv * (w_eval + alpha);

        // Compute 256ⁱ via a small loop (instead of a fold or pow)
        let mut power = S::from(1);
        for _ in 0..i {
            power *= S::from(256);
        }

        // Argue that ( (wᵢ + α)⁻¹ * (wᵢ + α) ) - 1 = 0
        builder.try_produce_sumcheck_subpolynomial_evaluation(
            SumcheckSubpolynomialType::Identity,
            word_eval - input_ones_eval,
            2,
        )?;

        // Add wᵢ * 256ⁱ to our running sum to ensure the entire column is in range
        sum += w_eval * power;

        // Collect the inverse factor for the final ZeroSum argument
        w_plus_alpha_inv_evals.push(words_inv);
    }

    // Ensure the sum of the scalars (interpreted in base 256) matches
    // the claimed input_column_eval. If not, the column is out of range.
    assert_eq!(
        sum, input_column_eval,
        "Range check failed, column contains values outside of the selected range"
    );

    // Retrieve word_vals_eval (evaluation for w-values)
    // from the builder’s MLE evaluations
    let word_vals_eval = builder
        .mle_evaluations
        .rho_256_evaluation
        .ok_or(ProofSizeMismatch::TooFewSumcheckVariables)?;

    // Retrieve the final-round MLE evaluation for (word_vals + α)⁻¹
    let word_vals_plus_alpha_inv = builder.try_consume_final_round_mle_evaluation()?;

    // Argue that (word_vals + α)⁻¹ * (word_vals + α) - 1 = 0
    let word_value_constraint = word_vals_plus_alpha_inv * (word_vals_eval + alpha);
    builder.try_produce_sumcheck_subpolynomial_evaluation(
        SumcheckSubpolynomialType::Identity,
        word_value_constraint - chi_ones_256_eval,
        2,
    )?;

    // The final-round MLE evaluation for word count
    let count_eval = builder.try_consume_final_round_mle_evaluation()?;

    // Sum over all (wᵢ + α)⁻¹ evaluations to get row_sum_eval
    let mut row_sum_eval = S::ZERO;
    for inv_eval in &w_plus_alpha_inv_evals {
        row_sum_eval += *inv_eval;
    }

    // Compute count_eval * (word_vals + α)⁻¹
    let count_value_product_eval = count_eval * word_vals_plus_alpha_inv;

    // Argue that row_sum_eval - (count_eval * (word_vals + α)⁻¹) = 0
    // This ensures consistency of counts vs. actual row sums.
    builder.try_produce_sumcheck_subpolynomial_evaluation(
        SumcheckSubpolynomialType::ZeroSum,
        row_sum_eval - count_value_product_eval,
        2,
    )?;

    Ok(())
}

#[cfg(test)]
mod tests {
    use super::*;
    use crate::{
        base::scalar::{Curve25519Scalar as S, Scalar},
        sql::proof::FinalRoundBuilder,
    };
    use alloc::collections::VecDeque;
    use bumpalo::Bump;
    use num_traits::Inv;

    #[test]
    fn we_can_decompose_small_scalars_to_words() {
        let scalars: Vec<S> = [1, 2, 3, 255, 256, 257].iter().map(S::from).collect();

        let mut word_columns = vec![vec![0; scalars.len()]; 31];
        let mut word_slices: Vec<&mut [u8]> = word_columns
            .iter_mut()
            .map(|column| &mut column[..])
            .collect();

        let mut byte_counts = vec![0; 256];

        // Call the decomposer first
        decompose_scalars_to_words(&scalars, &mut word_slices);

        let word_columns_immut: Vec<&[u8]> = word_slices
            .iter()
            .map(|column| &column[..]) // convert &mut [u8] -> &[u8]
            .collect();

        // Then do the counting
        count_word_occurrences(&word_columns_immut, scalars.len(), &mut byte_counts);

        let mut expected_word_columns = vec![vec![0; scalars.len()]; 31];
        expected_word_columns[0] = vec![1, 2, 3, 255, 0, 1];
        expected_word_columns[1] = vec![0, 0, 0, 0, 1, 1];
        // expected_word_columns[2..] is filled with 0s.
        let mut expected_byte_counts = vec![0; 256];
        expected_byte_counts[0] = 31 * 6 - 7;
        expected_byte_counts[1] = 4;
        expected_byte_counts[2] = 1;
        expected_byte_counts[3] = 1;
        // expected_byte_counts[4..255] is filled with 0s.
        expected_byte_counts[255] = 1;

        assert_eq!(word_columns, expected_word_columns);
        assert_eq!(byte_counts, expected_byte_counts);
    }

    #[test]
    fn we_can_decompose_large_scalars_to_words() {
        let scalars: Vec<S> = [S::MAX_SIGNED, S::from(u64::MAX), S::from(-1)]
            .iter()
            .map(S::from)
            .collect();

        let mut word_columns = vec![vec![0; scalars.len()]; 31];
        let mut word_slices: Vec<&mut [u8]> = word_columns
            .iter_mut()
            .map(|column| &mut column[..])
            .collect();

        let mut byte_counts = vec![0; 256];

        decompose_scalars_to_words(&scalars, &mut word_slices);

        let word_columns_immut: Vec<&[u8]> = word_slices.iter().map(|column| &column[..]).collect();

        count_word_occurrences(&word_columns_immut, scalars.len(), &mut byte_counts);

        let expected_word_columns = [
            [246, 255, 236],
            [233, 255, 211],
            [122, 255, 245],
            [46, 255, 92],
            [141, 255, 26],
            [49, 255, 99],
            [9, 255, 18],
            [44, 255, 88],
            [107, 0, 214],
            [206, 0, 156],
            [123, 0, 247],
            [81, 0, 162],
            [239, 0, 222],
            [124, 0, 249],
            [111, 0, 222],
            [10, 0, 20],
            // expected_word_columns[16..] is filled with 0s.
        ];

        let mut expected_byte_counts_hardcoded = vec![0; 256];
        expected_byte_counts_hardcoded[0] = 53;
        expected_byte_counts_hardcoded[9] = 1;
        expected_byte_counts_hardcoded[10] = 1;
        expected_byte_counts_hardcoded[18] = 1;
        expected_byte_counts_hardcoded[20] = 1;
        expected_byte_counts_hardcoded[26] = 1;
        expected_byte_counts_hardcoded[44] = 1;
        expected_byte_counts_hardcoded[46] = 1;
        expected_byte_counts_hardcoded[49] = 1;
        expected_byte_counts_hardcoded[81] = 1;
        expected_byte_counts_hardcoded[88] = 1;
        expected_byte_counts_hardcoded[92] = 1;
        expected_byte_counts_hardcoded[99] = 1;
        expected_byte_counts_hardcoded[107] = 1;
        expected_byte_counts_hardcoded[111] = 1;
        expected_byte_counts_hardcoded[122] = 1;
        expected_byte_counts_hardcoded[123] = 1;
        expected_byte_counts_hardcoded[124] = 1;
        expected_byte_counts_hardcoded[141] = 1;
        expected_byte_counts_hardcoded[156] = 1;
        expected_byte_counts_hardcoded[162] = 1;
        expected_byte_counts_hardcoded[206] = 1;
        expected_byte_counts_hardcoded[211] = 1;
        expected_byte_counts_hardcoded[214] = 1;
        expected_byte_counts_hardcoded[222] = 2;
        expected_byte_counts_hardcoded[233] = 1;
        expected_byte_counts_hardcoded[236] = 1;
        expected_byte_counts_hardcoded[239] = 1;
        expected_byte_counts_hardcoded[245] = 1;
        expected_byte_counts_hardcoded[246] = 1;
        expected_byte_counts_hardcoded[247] = 1;
        expected_byte_counts_hardcoded[249] = 1;
        expected_byte_counts_hardcoded[255] = 8;

        assert_eq!(word_columns[..16], expected_word_columns);
        assert_eq!(byte_counts, expected_byte_counts_hardcoded);
    }

    #[test]
    fn we_can_obtain_logarithmic_derivative_from_small_scalar() {
        let scalars: Vec<S> = [1, 2, 3, 255, 256, 257].iter().map(S::from).collect();
        let mut word_columns: Vec<Vec<u8>> = vec![vec![0; scalars.len()]; 31];

        // Manually set the decomposed words column
        word_columns[0] = [1, 2, 3, 255, 0, 1].to_vec();
        word_columns[1] = [0, 0, 0, 0, 1, 1].to_vec();

        let mut word_slices: Vec<&mut [u8]> = word_columns.iter_mut().map(|c| &mut c[..]).collect();

        let alpha = S::from(5);

        // Initialize the inverted_word_columns_plus_alpha vector
        let mut inverted_word_columns_plus_alpha: Vec<Vec<S>> =
            vec![vec![S::ZERO; scalars.len()]; 31];

        // Convert Vec<Vec<S>> into Vec<&mut [S]> for use in get_logarithmic_derivative
        let mut word_columns_from_log_deriv: Vec<&mut [S]> = inverted_word_columns_plus_alpha
            .iter_mut()
            .map(Vec::as_mut_slice)
            .collect();

        let alloc = Bump::new();
        let mut builder = FinalRoundBuilder::new(2, VecDeque::new());

        let mut table = [0u8; 256];
        let mut table_plus_alpha = [S::ZERO; 256];

        for i in 0..256 {
            let w_i = i as u8;
            table[i] = w_i;
            table_plus_alpha[i] = w_i.into();
        }

        slice_ops::add_const::<S, S>(&mut table_plus_alpha, alpha);
        slice_ops::batch_inversion(&mut table_plus_alpha);

        get_logarithmic_derivative(
            &mut builder,
            &alloc,
            &mut word_slices,
            alpha,
            256,
            &mut word_columns_from_log_deriv,
            &table,
            &table_plus_alpha,
        );

        let expected_data: [[u8; 6]; 31] = [
            [1, 2, 3, 255, 0, 1],
            [0, 0, 0, 0, 1, 1],
            [0, 0, 0, 0, 0, 0],
            [0, 0, 0, 0, 0, 0],
            [0, 0, 0, 0, 0, 0],
            [0, 0, 0, 0, 0, 0],
            [0, 0, 0, 0, 0, 0],
            [0, 0, 0, 0, 0, 0],
            [0, 0, 0, 0, 0, 0],
            [0, 0, 0, 0, 0, 0],
            [0, 0, 0, 0, 0, 0],
            [0, 0, 0, 0, 0, 0],
            [0, 0, 0, 0, 0, 0],
            [0, 0, 0, 0, 0, 0],
            [0, 0, 0, 0, 0, 0],
            [0, 0, 0, 0, 0, 0],
            [0, 0, 0, 0, 0, 0],
            [0, 0, 0, 0, 0, 0],
            [0, 0, 0, 0, 0, 0],
            [0, 0, 0, 0, 0, 0],
            [0, 0, 0, 0, 0, 0],
            [0, 0, 0, 0, 0, 0],
            [0, 0, 0, 0, 0, 0],
            [0, 0, 0, 0, 0, 0],
            [0, 0, 0, 0, 0, 0],
            [0, 0, 0, 0, 0, 0],
            [0, 0, 0, 0, 0, 0],
            [0, 0, 0, 0, 0, 0],
            [0, 0, 0, 0, 0, 0],
            [0, 0, 0, 0, 0, 0],
            [0, 0, 0, 0, 0, 0],
        ];

        // Invert the expected data and add the verifier challenge
        let expected_columns: Vec<Vec<S>> = expected_data
            .iter()
            .map(|row| {
                row.iter()
                    .map(|&w| (S::from(w) + alpha).inv().unwrap_or(S::ZERO))
                    .collect()
            })
            .collect();

        // Perform assertion for all columns at once
        assert_eq!(word_columns_from_log_deriv, expected_columns);
    }

    #[test]
    fn we_can_obtain_logarithmic_derivative_from_large_scalar() {
        let scalars: Vec<S> = [u64::MAX, u64::MAX].iter().map(S::from).collect();

        let mut word_columns: Vec<Vec<u8>> = vec![vec![0; scalars.len()]; 31];

        // Manually set the decomposed words column.
        // Its helpful to think of this transposed, i.e.
        // Scalar 1:  FF  FF  FF  FF  FF  FF  FF  FF  FF  FF  FF  FF  FF  FF  FF  FF  00  00  00  ...
        // Scalar 2:  FF  FF  FF  FF  FF  FF  FF  FF  FF  FF  FF  FF  FF  FF  FF  FF  00  00  00  ...
        word_columns[0] = [0xFF, 0xFF].to_vec();
        word_columns[1] = [0xFF, 0xFF].to_vec();
        word_columns[2] = [0xFF, 0xFF].to_vec();
        word_columns[3] = [0xFF, 0xFF].to_vec();
        word_columns[4] = [0xFF, 0xFF].to_vec();
        word_columns[5] = [0xFF, 0xFF].to_vec();
        word_columns[6] = [0xFF, 0xFF].to_vec();
        word_columns[7] = [0xFF, 0xFF].to_vec();
        word_columns[8] = [0xFF, 0xFF].to_vec();
        word_columns[9] = [0xFF, 0xFF].to_vec();
        word_columns[10] = [0xFF, 0xFF].to_vec();
        word_columns[11] = [0xFF, 0xFF].to_vec();
        word_columns[12] = [0xFF, 0xFF].to_vec();
        word_columns[13] = [0xFF, 0xFF].to_vec();
        word_columns[14] = [0xFF, 0xFF].to_vec();
        word_columns[15] = [0xFF, 0xFF].to_vec();

        // Simulate a verifier challenge, then prepare storage for
        // 1 / (word + alpha)
        let alpha = S::from(5);
        let mut word_slices: Vec<&mut [u8]> = word_columns.iter_mut().map(|c| &mut c[..]).collect();
        let mut inverted_word_columns_plus_alpha: Vec<Vec<S>> =
            vec![vec![S::ZERO; scalars.len()]; 31];
        // Convert Vec<Vec<S>> into Vec<&mut [S]> for use in get_logarithmic_derivative
        let mut word_columns_from_log_deriv: Vec<&mut [S]> = inverted_word_columns_plus_alpha
            .iter_mut()
            .map(Vec::as_mut_slice)
            .collect();

        let alloc = Bump::new();
        let mut builder = FinalRoundBuilder::new(2, VecDeque::new());

        let mut table = [0u8; 256];
        let mut table_plus_alpha = [S::ZERO; 256];

        for i in 0..256 {
            let w_i = i as u8;
            table[i] = w_i;
            table_plus_alpha[i] = w_i.into();
        }

        slice_ops::add_const::<S, S>(&mut table_plus_alpha, alpha);
        slice_ops::batch_inversion(&mut table_plus_alpha);

        get_logarithmic_derivative(
            &mut builder,
            &alloc,
            &mut word_slices,
            alpha,
            256,
            &mut word_columns_from_log_deriv,
            &table,
            &table_plus_alpha,
        );

        let expected_data: [[u8; 2]; 31] = [
            [0xFF, 0xFF],
            [0xFF, 0xFF],
            [0xFF, 0xFF],
            [0xFF, 0xFF],
            [0xFF, 0xFF],
            [0xFF, 0xFF],
            [0xFF, 0xFF],
            [0xFF, 0xFF],
            [0xFF, 0xFF],
            [0xFF, 0xFF],
            [0xFF, 0xFF],
            [0xFF, 0xFF],
            [0xFF, 0xFF],
            [0xFF, 0xFF],
            [0xFF, 0xFF],
            [0xFF, 0xFF],
            [0, 0],
            [0, 0],
            [0, 0],
            [0, 0],
            [0, 0],
            [0, 0],
            [0, 0],
            [0, 0],
            [0, 0],
            [0, 0],
            [0, 0],
            [0, 0],
            [0, 0],
            [0, 0],
            [0, 0],
        ];

        // Invert the expected data and add the verifier challenge, producing
        // columns containing 1 / (word + alpha)
        let expected_columns: Vec<Vec<S>> = expected_data
            .iter()
            .map(|row| {
                row.iter()
                    .map(|&w| (S::from(w) + alpha).inv().unwrap_or(S::ZERO))
                    .collect()
            })
            .collect();

        assert_eq!(word_columns_from_log_deriv, expected_columns);
    }
}<|MERGE_RESOLUTION|>--- conflicted
+++ resolved
@@ -46,13 +46,6 @@
     let mut word_columns: Vec<&mut [u8]> = (0..31)
         .map(|_| alloc.alloc_slice_fill_copy(scalars.len(), 0))
         .collect();
-<<<<<<< HEAD
-=======
-    // Initialize a vector to count occurrences of each byte (0-255).
-    // The vector has 256 elements padded with zeros to match the length of the word columns
-    // The size is the larger of 256 or the number of scalars.
-    let word_counts: &mut [i64] = alloc.alloc_slice_fill_copy(256, 0);
->>>>>>> 617ad826
 
     // Decompose scalars to bytes
     let span = span!(Level::DEBUG, "decompose scalars in first round").entered();
@@ -144,7 +137,6 @@
     span.exit();
 
     // Produce an MLE over the word values
-<<<<<<< HEAD
     prove_word_values(
         alloc,
         alpha,
@@ -152,9 +144,6 @@
         word_val_table,
         inv_word_vals_plus_alpha_table,
     );
-=======
-    prove_word_values(alloc, alpha, builder);
->>>>>>> 617ad826
 
     // Argue that the sum of all words in each row, minus the count of each
     // word multiplied by the inverted word value, is zero.
@@ -179,22 +168,12 @@
 /// |  w₂,₀      |  w₂,₁      |  w₂,₂      | ... |  w₂,₃₁      |
 /// ------------------------------------------------------------
 /// ```
-<<<<<<< HEAD
 #[tracing::instrument(
     name = "range check decompose_scalars_to_words",
     level = "debug",
     skip_all
 )]
 fn decompose_scalars_to_words<'a, S: Scalar + 'a>(scalars: &[S], word_columns: &mut [&mut [u8]]) {
-=======
-#[allow(dead_code)]
-fn decompose_scalar_to_words<'a, S: Scalar + 'a>(
-    scalars: &[S],
-    word_columns: &mut [&mut [u8]],
-    byte_counts: &mut [i64],
-) {
-    // Write each scalar’s bytes into the word_columns table
->>>>>>> 617ad826
     for i in 0..scalars.len() {
         let scalar_array: [u64; 4] = scalars[i].into();
         let scalar_bytes_full = cast_slice::<u64, u8>(&scalar_array);
@@ -204,7 +183,6 @@
             word_columns[byte_index][i] = scalar_bytes[byte_index];
         }
     }
-<<<<<<< HEAD
 }
 
 fn count_word_occurrences(word_columns: &[&[u8]], scalar_count: usize, word_counts: &mut [i64]) {
@@ -212,14 +190,6 @@
         for i in 0..scalar_count {
             let byte = word_columns[byte_index][i];
             word_counts[byte as usize] += 1;
-=======
-
-    // Count the occurrences of each byte
-    for byte_index in 0..31 {
-        for i in 0..scalars.len() {
-            let byte = word_columns[byte_index][i];
-            byte_counts[byte as usize] += 1;
->>>>>>> 617ad826
         }
     }
 }
@@ -269,7 +239,6 @@
     word_vals_table: &[u8],
     inv_word_vals_plus_alpha_table: &[S],
 ) {
-<<<<<<< HEAD
     let num_columns = word_columns.len();
     let span = span!(Level::DEBUG, "get_logarithmic_derivative total loop time").entered();
 
@@ -292,38 +261,6 @@
 
         let input_ones = alloc.alloc_slice_fill_copy(table_length, true);
 
-=======
-    // Both slices should have the same length, i.e. same number of columns
-    let num_columns = word_columns.len();
-
-    for col_index in 0..num_columns {
-        let byte_column = &mut word_columns[col_index];
-        let inv_column = &mut inverted_word_columns[col_index];
-        let column_length = byte_column.len();
-
-        // Allocate words
-        let words = alloc
-            .alloc_slice_fill_with(column_length, |row_index| S::from(&byte_column[row_index]));
-
-        // Allocate words_inv
-        let words_inv = alloc
-            .alloc_slice_fill_with(column_length, |row_index| S::from(&byte_column[row_index]));
-
-        // Add alpha to words_inv, then invert them in batch
-        slice_ops::add_const::<S, S>(words_inv, alpha);
-        slice_ops::batch_inversion(words_inv);
-
-        // Provide the inverted column to the builder
-        builder.produce_intermediate_mle(words_inv as &[_]);
-
-        // Copy the inverted values into the user-provided `inverted_word_columns`
-        inv_column.copy_from_slice(words_inv);
-
-        // Prepare a column of "true" (1-bit flags) to use in the final polynomial check
-        let input_ones = alloc.alloc_slice_fill_copy(table_length, true);
-
-        // α * (w + α)⁻¹ + w * (w + α)⁻¹ - 1 = 0
->>>>>>> 617ad826
         builder.produce_sumcheck_subpolynomial(
             SumcheckSubpolynomialType::Identity,
             vec![
@@ -336,10 +273,7 @@
             ],
         );
     }
-<<<<<<< HEAD
     span.exit();
-=======
->>>>>>> 617ad826
 }
 
 /// Produce the range of possible values that a word can take on,
@@ -388,30 +322,7 @@
     word_val_table: &'a [u8],
     inv_word_vals_plus_alpha_table: &'a [S],
 ) {
-<<<<<<< HEAD
     builder.produce_intermediate_mle(inv_word_vals_plus_alpha_table as &[_]);
-
-=======
-    // Allocate from 0 to 255
-    let word_values: &mut [S] = alloc.alloc_slice_fill_with(256, |_| S::ZERO);
-
-    for i in 0..256 {
-        word_values[i] = S::try_from(i.into()).expect("word value will always fit into S");
-    }
-
-    // Allocate a slice filled with zeros, with length equal to the larger of 256 or scalars.len()
-    let word_vals_inv: &mut [S] = alloc.alloc_slice_fill_with(256, |_| S::ZERO);
-
-    // Set elements 0 to 255 to their respective values
-    for i in 0..256 {
-        word_vals_inv[i] = S::try_from(i.into()).expect("word value will always fit into S");
-    }
-
-    slice_ops::add_const::<S, S>(word_vals_inv, alpha);
-    slice_ops::batch_inversion(&mut word_vals_inv[..]);
-    builder.produce_intermediate_mle(word_vals_inv as &[_]);
-
->>>>>>> 617ad826
     let input_ones = alloc.alloc_slice_fill_copy(256, true);
 
     // Argument:
@@ -458,7 +369,6 @@
     // commit an MLE over word_counts
     builder.produce_intermediate_mle(word_counts as &[_]);
 
-<<<<<<< HEAD
     //    we won't sum directly into row_sums in parallel because
     //    bump allocs are not thread-safe and we'd have to lock anyway.
     //    Instead, do a map-reduce over `inverted_word_columns`.
@@ -495,35 +405,6 @@
         Box::new(alloc.alloc_slice_copy(row_sums) as &[_]);
 
     // 5) ∑ row_sums - (word_counts * (word_vals + α)⁻¹) = 0
-=======
-    // Allocate row_sums from the bump allocator
-    let row_sums = alloc.alloc_slice_fill_copy(max(256, scalars.len()), S::ZERO);
-
-    // Sum up the corresponding row values in each column
-    for column in inverted_word_columns {
-        for (i, &inv_word) in column.iter().enumerate() {
-            row_sums[i] += inv_word;
-        }
-    }
-
-    // Allocate and store the row sums in a Box using the bump allocator
-    let row_sums_box: Box<_> =
-        Box::new(alloc.alloc_slice_copy(row_sums) as &[_]) as Box<dyn MultilinearExtension<S>>;
-
-    // Allocate and initialize the array for (w + α)⁻¹ over [0..255]
-    let word_vals_plus_alpha_inv: &mut [S] = alloc.alloc_slice_fill_with(256, |_| S::ZERO);
-    for i in 0..256 {
-        word_vals_plus_alpha_inv[i] =
-            S::try_from(i.into()).expect("word value will always fit into S");
-    }
-
-    // Add α to each value, then invert all in a batch
-    slice_ops::add_const::<S, S>(word_vals_plus_alpha_inv, alpha);
-    slice_ops::batch_inversion(&mut word_vals_plus_alpha_inv[..]);
-
-    // Build the sumcheck subpolynomial argument:
-    //   ∑ row_sums - (word_counts * (word_vals + α)⁻¹) = 0
->>>>>>> 617ad826
     builder.produce_sumcheck_subpolynomial(
         SumcheckSubpolynomialType::ZeroSum,
         vec![
