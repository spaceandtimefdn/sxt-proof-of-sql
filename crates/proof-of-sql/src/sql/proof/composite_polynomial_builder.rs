--- conflicted
+++ resolved
@@ -99,13 +99,8 @@
             ],
             One::one(),
         );
-<<<<<<< HEAD
         for (mult, terms) in &self.fr_multiplicands_rest {
-            let fr_iter = std::iter::once(self.fr.clone());
-=======
-        for (mult, terms) in self.fr_multiplicands_rest.iter() {
             let fr_iter = iter::once(self.fr.clone());
->>>>>>> d001f3c8
             let terms_iter = terms.iter().cloned();
             res.add_product(fr_iter.chain(terms_iter), *mult);
         }
