use super::{
    decode_and_convert, decode_multiple_elements, Indexes, ProvableResultColumn, QueryError,
};
use crate::base::{
    database::{ColumnField, ColumnType, OwnedColumn, OwnedTable},
    polynomial::compute_evaluation_vector,
    scalar::Scalar,
};
use num_traits::Zero;
use serde::{Deserialize, Serialize};

/// An intermediate form of a query result that can be transformed
/// to either the finalized query result form or a query error
#[derive(Default, Clone, Serialize, Deserialize)]
pub struct ProvableQueryResult {
    num_columns: u64,
    indexes: Indexes,
    data: Vec<u8>,
}

impl ProvableQueryResult {
    /// The number of columns in the result
    pub fn num_columns(&self) -> usize {
        self.num_columns as usize
    }
    /// The indexes in the result.
    pub fn indexes(&self) -> &Indexes {
        &self.indexes
    }
    /// A mutable reference to a the indexes in the result. Because the struct is deserialized from untrusted data, it
    /// cannot maintain any invariant on its data members; hence, this function is available to allow for easy manipulation for testing.
    #[cfg(test)]
    pub fn indexes_mut(&mut self) -> &mut Indexes {
        &mut self.indexes
    }
    /// A mutable reference to the number of columns in the result. Because the struct is deserialized from untrusted data, it
    /// cannot maintain any invariant on its data members; hence, this function is available to allow for easy manipulation for testing.
    #[cfg(test)]
    pub fn num_columns_mut(&mut self) -> &mut u64 {
        &mut self.num_columns
    }
    /// A mutable reference to the underlying encoded data of the result. Because the struct is deserialized from untrusted data, it
    /// cannot maintain any invariant on its data members; hence, this function is available to allow for easy manipulation for testing.
    #[cfg(test)]
    pub fn data_mut(&mut self) -> &mut Vec<u8> {
        &mut self.data
    }
    /// This function is available to allow for easy creation for testing.
    #[cfg(test)]
    pub fn new_from_raw_data(num_columns: u64, indexes: Indexes, data: Vec<u8>) -> Self {
        Self {
            num_columns,
            indexes,
            data,
        }
    }

    /// Form intermediate query result from index rows and result columns
    pub fn new<'a>(
        indexes: &'a Indexes,
        columns: &'a [Box<dyn ProvableResultColumn + 'a>],
    ) -> Self {
        let mut sz = 0;
        for col in columns.iter() {
            sz += col.num_bytes(indexes);
        }
        let mut data = vec![0u8; sz];
        let mut sz = 0;
        for col in columns.iter() {
            sz += col.write(&mut data[sz..], indexes);
        }
        ProvableQueryResult {
            num_columns: columns.len() as u64,
            indexes: indexes.clone(),
            data,
        }
    }

    /// Given an evaluation vector, compute the evaluation of the intermediate result
    /// columns as spare multilinear extensions
    pub fn evaluate<S: Scalar>(
        &self,
        evaluation_point: &[S],
        table_length: usize,
        column_result_fields: &[ColumnField],
    ) -> Result<Vec<S>, QueryError> {
        assert_eq!(self.num_columns as usize, column_result_fields.len());

        if !self.indexes.valid(table_length) {
            return Err(QueryError::InvalidIndexes);
        }

        let evaluation_vec_len = self
            .indexes
            .iter()
            .max()
            .map(|max| max as usize + 1)
            .unwrap_or(0);
        let mut evaluation_vec = vec![Zero::zero(); evaluation_vec_len];
        compute_evaluation_vector(&mut evaluation_vec, evaluation_point);

        let mut offset: usize = 0;
        let mut res = Vec::with_capacity(self.num_columns as usize);

        for field in column_result_fields {
            let mut val = S::zero();
            for index in self.indexes.iter() {
                let (x, sz) = match field.data_type() {
                    ColumnType::Boolean => decode_and_convert::<bool, S>(&self.data[offset..]),
                    ColumnType::SmallInt => decode_and_convert::<i16, S>(&self.data[offset..]),
                    ColumnType::Int => decode_and_convert::<i32, S>(&self.data[offset..]),
                    ColumnType::BigInt => decode_and_convert::<i64, S>(&self.data[offset..]),
                    ColumnType::Int128 => decode_and_convert::<i128, S>(&self.data[offset..]),
                    ColumnType::Decimal75(_, _) => decode_and_convert::<S, S>(&self.data[offset..]),

                    ColumnType::Scalar => decode_and_convert::<S, S>(&self.data[offset..]),
                    ColumnType::VarChar => decode_and_convert::<&str, S>(&self.data[offset..]),
                    ColumnType::TimestampTZ(_, _) => {
                        decode_and_convert::<i64, S>(&self.data[offset..])
                    }
                }?;
                val += evaluation_vec[index as usize] * x;
                offset += sz;
            }
            res.push(val);
        }

        if offset != self.data.len() {
            return Err(QueryError::MiscellaneousEvaluationError);
        }

        Ok(res)
    }

    /// Convert the intermediate query result into a final query result
    ///
    /// The result is essentially an `OwnedTable` type.
    pub fn to_owned_table<S: Scalar>(
        &self,
        column_result_fields: &[ColumnField],
    ) -> Result<OwnedTable<S>, QueryError> {
        assert_eq!(column_result_fields.len(), self.num_columns());

        let n = self.indexes.len();
        let mut offset: usize = 0;

        let owned_table = OwnedTable::try_new(
            column_result_fields
                .iter()
                .map(|field| match field.data_type() {
                    ColumnType::Boolean => {
                        let (col, num_read) = decode_multiple_elements(&self.data[offset..], n)?;
                        offset += num_read;
                        Ok((field.name(), OwnedColumn::Boolean(col)))
                    }
                    ColumnType::SmallInt => {
                        let (col, num_read) = decode_multiple_elements(&self.data[offset..], n)?;
                        offset += num_read;
                        Ok((field.name(), OwnedColumn::SmallInt(col)))
                    }
                    ColumnType::Int => {
                        let (col, num_read) = decode_multiple_elements(&self.data[offset..], n)?;
                        offset += num_read;
                        Ok((field.name(), OwnedColumn::Int(col)))
                    }
                    ColumnType::BigInt => {
                        let (col, num_read) = decode_multiple_elements(&self.data[offset..], n)?;
                        offset += num_read;
                        Ok((field.name(), OwnedColumn::BigInt(col)))
                    }
                    ColumnType::Int128 => {
                        let (col, num_read) = decode_multiple_elements(&self.data[offset..], n)?;
                        offset += num_read;
                        Ok((field.name(), OwnedColumn::Int128(col)))
                    }
                    ColumnType::VarChar => {
                        let (col, num_read) = decode_multiple_elements(&self.data[offset..], n)?;
                        offset += num_read;
                        Ok((field.name(), OwnedColumn::VarChar(col)))
                    }
                    ColumnType::Scalar => {
                        let (col, num_read) = decode_multiple_elements(&self.data[offset..], n)?;
                        offset += num_read;
                        Ok((field.name(), OwnedColumn::Scalar(col)))
                    }
                    ColumnType::Decimal75(precision, scale) => {
                        let (col, num_read) = decode_multiple_elements(&self.data[offset..], n)?;
                        offset += num_read;
                        Ok((field.name(), OwnedColumn::Decimal75(precision, scale, col)))
                    }
                    ColumnType::TimestampTZ(tu, tz) => {
<<<<<<< HEAD
                        let (col, num_read) = decode_multiple_elements(&self.data[offset..], n)
                            .ok_or(QueryError::Overflow)?;
=======
                        let (col, num_read) = decode_multiple_elements(&self.data[offset..], n)?;
>>>>>>> fd6944da
                        offset += num_read;
                        Ok((field.name(), OwnedColumn::TimestampTZ(tu, tz, col)))
                    }
                })
                .collect::<Result<_, QueryError>>()?,
        )?;

        assert_eq!(offset, self.data.len());
        assert_eq!(owned_table.num_columns(), self.num_columns());

        Ok(owned_table)
    }
}<|MERGE_RESOLUTION|>--- conflicted
+++ resolved
@@ -189,12 +189,7 @@
                         Ok((field.name(), OwnedColumn::Decimal75(precision, scale, col)))
                     }
                     ColumnType::TimestampTZ(tu, tz) => {
-<<<<<<< HEAD
-                        let (col, num_read) = decode_multiple_elements(&self.data[offset..], n)
-                            .ok_or(QueryError::Overflow)?;
-=======
-                        let (col, num_read) = decode_multiple_elements(&self.data[offset..], n)?;
->>>>>>> fd6944da
+                        let (col, num_read) = decode_multiple_elements(&self.data[offset..], n)?;
                         offset += num_read;
                         Ok((field.name(), OwnedColumn::TimestampTZ(tu, tz, col)))
                     }
