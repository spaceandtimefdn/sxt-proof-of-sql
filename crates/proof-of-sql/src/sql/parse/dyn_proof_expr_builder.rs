use super::ConversionError;
use crate::{
    base::{
        database::{ColumnRef, ColumnType, LiteralValue},
        map::IndexMap,
        math::{
            decimal::{DecimalError, Precision},
            i256::I256,
            BigDecimalExt,
        },
    },
    sql::{
        parse::{
            dyn_proof_expr_builder::DecimalError::{InvalidPrecision, InvalidScale},
            ConversionError::DecimalConversionError,
        },
<<<<<<< HEAD
        proof_exprs::{ColumnExpr, DynProofExpr, IsNotNullExpr, IsNullExpr, IsTrueExpr, ProofExpr},
=======
        proof_exprs::{ColumnExpr, DynProofExpr},
>>>>>>> 6a22dd13
    },
};
use alloc::{borrow::ToOwned, boxed::Box, format, string::ToString};
use proof_of_sql_parser::{
    intermediate_ast::{Expression, Literal},
    posql_time::{PoSQLTimeUnit, PoSQLTimestampError},
};
use sqlparser::ast::{BinaryOperator, Ident, UnaryOperator};

/// Builder that enables building a `proofs::sql::proof_exprs::DynProofExpr` from
/// a `proof_of_sql_parser::intermediate_ast::Expression`.
pub struct DynProofExprBuilder<'a> {
    column_mapping: &'a IndexMap<Ident, ColumnRef>,
}

impl<'a> DynProofExprBuilder<'a> {
    /// Creates a new `DynProofExprBuilder` with the given column mapping.
    pub fn new(column_mapping: &'a IndexMap<Ident, ColumnRef>) -> Self {
        Self { column_mapping }
    }
    /// Builds a `proofs::sql::proof_exprs::DynProofExpr` from a `proof_of_sql_parser::intermediate_ast::Expression`
    pub fn build(&self, expr: &Expression) -> Result<DynProofExpr, ConversionError> {
        self.visit_expr(expr)
    }
}

// Private interface
impl DynProofExprBuilder<'_> {
    fn visit_expr(&self, expr: &Expression) -> Result<DynProofExpr, ConversionError> {
        match expr {
            Expression::Column(identifier) => self.visit_column((*identifier).into()),
            Expression::Literal(lit) => self.visit_literal(lit),
            Expression::Binary { op, left, right } => {
                self.visit_binary_expr(&(*op).into(), left, right)
            }
            Expression::Unary { op, expr } => self.visit_unary_expr((*op).into(), expr),
<<<<<<< HEAD
            Expression::Aggregation { op, expr } => self.visit_aggregate_expr(*op, expr),
            Expression::IsNull(expr) => {
                let inner_expr = self.visit_expr(expr)?;
                Ok(DynProofExpr::IsNull(IsNullExpr::new(Box::new(inner_expr))))
            }
            Expression::IsNotNull(expr) => {
                let inner_expr = self.visit_expr(expr)?;
                Ok(DynProofExpr::IsNotNull(IsNotNullExpr::new(Box::new(
                    inner_expr,
                ))))
            }
            Expression::IsTrue(expr) => {
                let inner_expr = self.visit_expr(expr)?;
                if inner_expr.data_type() != ColumnType::Boolean {
                    return Err(ConversionError::InvalidDataType {
                        expected: ColumnType::Boolean,
                        actual: inner_expr.data_type(),
                    });
                }
                Ok(DynProofExpr::IsTrue(IsTrueExpr::new(Box::new(inner_expr))))
            }
=======
>>>>>>> 6a22dd13
            _ => Err(ConversionError::Unprovable {
                error: format!("Expression {expr:?} is not supported yet"),
            }),
        }
    }

    fn visit_column(&self, identifier: Ident) -> Result<DynProofExpr, ConversionError> {
        Ok(DynProofExpr::Column(ColumnExpr::new(
            self.column_mapping
                .get(&identifier)
                .ok_or(ConversionError::MissingColumnWithoutTable {
                    identifier: Box::new(identifier),
                })?
                .clone(),
        )))
    }

    #[expect(clippy::unused_self)]
    fn visit_literal(&self, lit: &Literal) -> Result<DynProofExpr, ConversionError> {
        match lit {
            Literal::Boolean(b) => Ok(DynProofExpr::new_literal(LiteralValue::Boolean(*b))),
            Literal::BigInt(i) => Ok(DynProofExpr::new_literal(LiteralValue::BigInt(*i))),
            Literal::Int128(i) => Ok(DynProofExpr::new_literal(LiteralValue::Int128(*i))),
            Literal::VarBinary(bytes) => Ok(DynProofExpr::new_literal(LiteralValue::VarBinary(
                bytes.clone(),
            ))),
            Literal::Decimal(d) => {
                let raw_scale = d.scale();
                let scale = raw_scale.try_into().map_err(|_| InvalidScale {
                    scale: raw_scale.to_string(),
                })?;
                let precision =
                    Precision::try_from(d.precision()).map_err(|_| DecimalConversionError {
                        source: InvalidPrecision {
                            error: d.precision().to_string(),
                        },
                    })?;
                Ok(DynProofExpr::new_literal(LiteralValue::Decimal75(
                    precision,
                    scale,
                    I256::from_num_bigint(
                        &d.try_into_bigint_with_precision_and_scale(precision.value(), scale)?,
                    ),
                )))
            }
            Literal::VarChar(s) => Ok(DynProofExpr::new_literal(LiteralValue::VarChar(s.clone()))),
            Literal::Timestamp(its) => {
                let timestamp = match its.timeunit() {
                    PoSQLTimeUnit::Nanosecond => {
                        its.timestamp().timestamp_nanos_opt().ok_or_else(|| {
                                PoSQLTimestampError::UnsupportedPrecision{ error: "Timestamp out of range: 
                                Valid nanosecond timestamps must be between 1677-09-21T00:12:43.145224192 
                                and 2262-04-11T23:47:16.854775807.".to_owned()
                        }
                        })?
                    }
                    PoSQLTimeUnit::Microsecond => its.timestamp().timestamp_micros(),
                    PoSQLTimeUnit::Millisecond => its.timestamp().timestamp_millis(),
                    PoSQLTimeUnit::Second => its.timestamp().timestamp(),
                };

                Ok(DynProofExpr::new_literal(LiteralValue::TimeStampTZ(
                    its.timeunit().into(),
                    its.timezone().into(),
                    timestamp,
                )))
            }
            Literal::Null => Ok(DynProofExpr::new_literal(LiteralValue::BigInt(0))),
        }
    }

    fn visit_unary_expr(
        &self,
        op: UnaryOperator,
        expr: &Expression,
    ) -> Result<DynProofExpr, ConversionError> {
        let expr = self.visit_expr(expr);
        match op {
            UnaryOperator::Not => Ok(DynProofExpr::try_new_not(expr?)?),
            // Handle unsupported operators
            _ => Err(ConversionError::UnsupportedOperation {
                message: format!("{op:?}"),
            }),
        }
    }

    fn visit_binary_expr(
        &self,
        op: &BinaryOperator,
        left: &Expression,
        right: &Expression,
    ) -> Result<DynProofExpr, ConversionError> {
        match op {
            BinaryOperator::And => {
                let left = self.visit_expr(left);
                let right = self.visit_expr(right);
                Ok(DynProofExpr::try_new_and(left?, right?)?)
            }
            BinaryOperator::Or => {
                let left = self.visit_expr(left);
                let right = self.visit_expr(right);
                Ok(DynProofExpr::try_new_or(left?, right?)?)
            }
            BinaryOperator::Eq => {
                let left = self.visit_expr(left);
                let right = self.visit_expr(right);
                Ok(DynProofExpr::try_new_equals(left?, right?)?)
            }
            BinaryOperator::Gt => {
                let left = self.visit_expr(left);
                let right = self.visit_expr(right);
                Ok(DynProofExpr::try_new_inequality(left?, right?, false)?)
            }
            BinaryOperator::Lt => {
                let left = self.visit_expr(left);
                let right = self.visit_expr(right);
                Ok(DynProofExpr::try_new_inequality(left?, right?, true)?)
            }
            BinaryOperator::Plus => {
                let left = self.visit_expr(left);
                let right = self.visit_expr(right);
                Ok(DynProofExpr::try_new_add(left?, right?)?)
            }
            BinaryOperator::Minus => {
                let left = self.visit_expr(left);
                let right = self.visit_expr(right);
                Ok(DynProofExpr::try_new_subtract(left?, right?)?)
            }
            BinaryOperator::Multiply => {
                let left = self.visit_expr(left);
                let right = self.visit_expr(right);
                Ok(DynProofExpr::try_new_multiply(left?, right?)?)
            }
            BinaryOperator::Divide => Err(ConversionError::Unprovable {
                error: format!("Binary operator {op:?} is not supported at this location"),
            }),
            _ => {
                // Handle unsupported binary operations
                Err(ConversionError::UnsupportedOperation {
                    message: format!("{op:?}"),
                })
            }
        }
    }
}<|MERGE_RESOLUTION|>--- conflicted
+++ resolved
@@ -14,11 +14,7 @@
             dyn_proof_expr_builder::DecimalError::{InvalidPrecision, InvalidScale},
             ConversionError::DecimalConversionError,
         },
-<<<<<<< HEAD
         proof_exprs::{ColumnExpr, DynProofExpr, IsNotNullExpr, IsNullExpr, IsTrueExpr, ProofExpr},
-=======
-        proof_exprs::{ColumnExpr, DynProofExpr},
->>>>>>> 6a22dd13
     },
 };
 use alloc::{borrow::ToOwned, boxed::Box, format, string::ToString};
@@ -55,7 +51,6 @@
                 self.visit_binary_expr(&(*op).into(), left, right)
             }
             Expression::Unary { op, expr } => self.visit_unary_expr((*op).into(), expr),
-<<<<<<< HEAD
             Expression::Aggregation { op, expr } => self.visit_aggregate_expr(*op, expr),
             Expression::IsNull(expr) => {
                 let inner_expr = self.visit_expr(expr)?;
@@ -77,8 +72,6 @@
                 }
                 Ok(DynProofExpr::IsTrue(IsTrueExpr::new(Box::new(inner_expr))))
             }
-=======
->>>>>>> 6a22dd13
             _ => Err(ConversionError::Unprovable {
                 error: format!("Expression {expr:?} is not supported yet"),
             }),
