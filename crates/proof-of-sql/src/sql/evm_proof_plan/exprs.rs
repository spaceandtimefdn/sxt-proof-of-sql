use super::error::Error;
use crate::{
    base::{
        database::{ColumnRef, LiteralValue},
        map::IndexSet,
    },
    sql::proof_exprs::{self, DynProofExpr},
};
use alloc::boxed::Box;
use serde::{Deserialize, Serialize};

/// Represents an expression that can be serialized for EVM.
<<<<<<< HEAD
#[derive(Serialize)]
pub enum Expr {
=======
#[derive(Serialize, Deserialize)]
pub(super) enum Expr {
>>>>>>> d7975cd8
    Column(ColumnExpr),
    Literal(LiteralExpr),
    Equals(EqualsExpr),
}
impl Expr {
    /// Try to create an `Expr` from a `DynProofExpr`.
    pub fn try_from_proof_expr(
        expr: &DynProofExpr,
        column_refs: &IndexSet<ColumnRef>,
    ) -> Result<Self, Error> {
        match expr {
            DynProofExpr::Column(column_expr) => {
                ColumnExpr::try_from_proof_expr(column_expr, column_refs).map(Self::Column)
            }
            DynProofExpr::Literal(literal_expr) => {
                LiteralExpr::try_from_proof_expr(literal_expr).map(Self::Literal)
            }
            DynProofExpr::Equals(equals_expr) => {
                EqualsExpr::try_from_proof_expr(equals_expr, column_refs).map(Self::Equals)
            }
            _ => Err(Error::NotSupported),
        }
    }

    pub(super) fn try_into_proof_expr(
        &self,
        column_refs: &IndexSet<ColumnRef>,
    ) -> Result<DynProofExpr, Error> {
        match self {
            Expr::Column(column_expr) => Ok(DynProofExpr::Column(
                column_expr.try_into_proof_expr(column_refs)?,
            )),
            Expr::Equals(equals_expr) => Ok(DynProofExpr::Equals(
                equals_expr.try_into_proof_expr(column_refs)?,
            )),
            Expr::Literal(literal_expr) => Ok(DynProofExpr::Literal(literal_expr.to_proof_expr())),
        }
    }
}

/// Represents a column expression.
<<<<<<< HEAD
#[derive(Serialize)]
pub struct ColumnExpr {
=======
#[derive(Serialize, Deserialize)]
pub(super) struct ColumnExpr {
>>>>>>> d7975cd8
    column_number: usize,
}
impl ColumnExpr {
    /// Try to create a `ColumnExpr` from a `proof_exprs::ColumnExpr`.
    fn try_from_proof_expr(
        expr: &proof_exprs::ColumnExpr,
        column_refs: &IndexSet<ColumnRef>,
    ) -> Result<Self, Error> {
        Ok(Self {
            column_number: column_refs
                .get_index_of(&expr.column_ref)
                .ok_or(Error::ColumnNotFound)?,
        })
    }

    fn try_into_proof_expr(
        &self,
        column_refs: &IndexSet<ColumnRef>,
    ) -> Result<proof_exprs::ColumnExpr, Error> {
        Ok(proof_exprs::ColumnExpr::new(
            column_refs
                .get_index(self.column_number)
                .ok_or(Error::ColumnNotFound)?
                .clone(),
        ))
    }
}

/// Represents a literal expression.
<<<<<<< HEAD
#[derive(Serialize)]
pub enum LiteralExpr {
=======
#[derive(Serialize, Deserialize)]
pub(super) enum LiteralExpr {
>>>>>>> d7975cd8
    BigInt(i64),
}
impl LiteralExpr {
    /// Try to create a `LiteralExpr` from a `proof_exprs::LiteralExpr`.
    fn try_from_proof_expr(expr: &proof_exprs::LiteralExpr) -> Result<Self, Error> {
        match expr.value {
            LiteralValue::BigInt(value) => Ok(LiteralExpr::BigInt(value)),
            _ => Err(Error::NotSupported),
        }
    }

    fn to_proof_expr(&self) -> proof_exprs::LiteralExpr {
        match self {
            LiteralExpr::BigInt(value) => {
                proof_exprs::LiteralExpr::new(LiteralValue::BigInt(*value))
            }
        }
    }
}

/// Represents an equals expression.
<<<<<<< HEAD
#[derive(Serialize)]
pub struct EqualsExpr {
=======
#[derive(Serialize, Deserialize)]
pub(super) struct EqualsExpr {
>>>>>>> d7975cd8
    lhs: Box<Expr>,
    rhs: Box<Expr>,
}
impl EqualsExpr {
    /// Try to create an `EqualsExpr` from a `proof_exprs::EqualsExpr`.
    fn try_from_proof_expr(
        expr: &proof_exprs::EqualsExpr,
        column_refs: &IndexSet<ColumnRef>,
    ) -> Result<Self, Error> {
        Ok(EqualsExpr {
            lhs: Box::new(Expr::try_from_proof_expr(&expr.lhs, column_refs)?),
            rhs: Box::new(Expr::try_from_proof_expr(&expr.rhs, column_refs)?),
        })
    }

    fn try_into_proof_expr(
        &self,
        column_refs: &IndexSet<ColumnRef>,
    ) -> Result<proof_exprs::EqualsExpr, Error> {
        Ok(proof_exprs::EqualsExpr {
            lhs: Box::new(self.lhs.try_into_proof_expr(column_refs)?),
            rhs: Box::new(self.rhs.try_into_proof_expr(column_refs)?),
        })
    }
}<|MERGE_RESOLUTION|>--- conflicted
+++ resolved
@@ -10,13 +10,8 @@
 use serde::{Deserialize, Serialize};
 
 /// Represents an expression that can be serialized for EVM.
-<<<<<<< HEAD
-#[derive(Serialize)]
-pub enum Expr {
-=======
 #[derive(Serialize, Deserialize)]
 pub(super) enum Expr {
->>>>>>> d7975cd8
     Column(ColumnExpr),
     Literal(LiteralExpr),
     Equals(EqualsExpr),
@@ -58,13 +53,8 @@
 }
 
 /// Represents a column expression.
-<<<<<<< HEAD
-#[derive(Serialize)]
-pub struct ColumnExpr {
-=======
 #[derive(Serialize, Deserialize)]
 pub(super) struct ColumnExpr {
->>>>>>> d7975cd8
     column_number: usize,
 }
 impl ColumnExpr {
@@ -94,13 +84,8 @@
 }
 
 /// Represents a literal expression.
-<<<<<<< HEAD
-#[derive(Serialize)]
-pub enum LiteralExpr {
-=======
 #[derive(Serialize, Deserialize)]
 pub(super) enum LiteralExpr {
->>>>>>> d7975cd8
     BigInt(i64),
 }
 impl LiteralExpr {
@@ -122,13 +107,8 @@
 }
 
 /// Represents an equals expression.
-<<<<<<< HEAD
-#[derive(Serialize)]
-pub struct EqualsExpr {
-=======
 #[derive(Serialize, Deserialize)]
 pub(super) struct EqualsExpr {
->>>>>>> d7975cd8
     lhs: Box<Expr>,
     rhs: Box<Expr>,
 }
