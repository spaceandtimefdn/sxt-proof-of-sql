--- conflicted
+++ resolved
@@ -1,11 +1,6 @@
 use super::{
-<<<<<<< HEAD
     AddSubtractExpr, AggregateExpr, AndExpr, ColumnExpr, EqualsExpr, InequalityExpr, IsNotNullExpr,
     IsNullExpr, IsTrueExpr, LiteralExpr, MultiplyExpr, NotExpr, OrExpr, ProofExpr,
-=======
-    AddSubtractExpr, AndExpr, ColumnExpr, EqualsExpr, InequalityExpr, LiteralExpr, MultiplyExpr,
-    NotExpr, OrExpr, ProofExpr,
->>>>>>> 6a22dd13
 };
 use crate::{
     base::{
@@ -49,7 +44,6 @@
     AddSubtract(AddSubtractExpr),
     /// Provable numeric `*` expression
     Multiply(MultiplyExpr),
-<<<<<<< HEAD
     /// Provable aggregate expression
     Aggregate(AggregateExpr),
     /// Provable IS NULL expression
@@ -58,8 +52,6 @@
     IsNotNull(IsNotNullExpr),
     /// Provable IS TRUE expression
     IsTrue(IsTrueExpr),
-=======
->>>>>>> 6a22dd13
 }
 impl DynProofExpr {
     /// Create column expression
@@ -177,7 +169,6 @@
         }
     }
 
-<<<<<<< HEAD
     /// Create a new aggregate expression
     #[must_use]
     pub fn new_aggregate(op: AggregationOperator, expr: DynProofExpr) -> Self {
@@ -206,8 +197,6 @@
         Ok(Self::IsTrue(IsTrueExpr::new(Box::new(expr))))
     }
 
-=======
->>>>>>> 6a22dd13
     /// Check that the plan has the correct data type
     fn check_data_type(&self, data_type: ColumnType) -> AnalyzeResult<()> {
         if self.data_type() == data_type {
