use alloc::{format, string::String, vec::Vec};
use snafu::Snafu;

/// An error that occurs when working with permutations
#[derive(Snafu, Debug, PartialEq, Eq)]
pub enum PermutationError {
    /// The permutation is invalid
    #[snafu(display("Permutation is invalid {error}"))]
    InvalidPermutation { error: String },
    /// Application of a permutation to a slice with an incorrect length
    #[snafu(display("Application of a permutation to a slice with a different length {permutation_size} != {slice_length}"))]
    PermutationSizeMismatch {
        permutation_size: usize,
        slice_length: usize,
    },
}

/// Permutation of [0, 1, 2, ..., n-1]
#[derive(Debug, Clone, PartialEq, Eq)]
pub struct Permutation {
    /// The permutation
    permutation: Vec<usize>,
}

impl Permutation {
    /// Create a new permutation without checks
    ///
    /// Warning: This function does not check if the permutation is valid.
    /// Only use this function if you are sure that the permutation is valid.
    pub(crate) fn unchecked_new(permutation: Vec<usize>) -> Self {
        Self { permutation }
    }

    /// Create a new permutation. If the permutation is invalid, return an error.
    pub fn try_new(permutation: Vec<usize>) -> Result<Self, PermutationError> {
        let length = permutation.len();
        // Check for uniqueness
        let mut elements = permutation.clone();
        elements.sort_unstable();
        elements.dedup();
        if elements.len() < length {
<<<<<<< HEAD
            Err(PermutationError::InvalidPermutation(format!(
                "Permutation can not have duplicate elements: {permutation:?}"
            )))
        }
        // Check that no element is out of bounds
        else if permutation.iter().any(|&i| i >= length) {
            Err(PermutationError::InvalidPermutation(format!(
                "Permutation can not have elements out of bounds: {permutation:?}"
            )))
=======
            Err(PermutationError::InvalidPermutation {
                error: format!(
                    "Permutation can not have duplicate elements: {:?}",
                    permutation
                ),
            })
        }
        // Check that no element is out of bounds
        else if permutation.iter().any(|&i| i >= length) {
            Err(PermutationError::InvalidPermutation {
                error: format!(
                    "Permutation can not have elements out of bounds: {:?}",
                    permutation
                ),
            })
>>>>>>> d001f3c8
        } else {
            Ok(Self { permutation })
        }
    }

    /// Get the size of the permutation
    pub fn size(&self) -> usize {
        self.permutation.len()
    }

    /// Apply the permutation to the given slice
    pub fn try_apply<T>(&self, slice: &[T]) -> Result<Vec<T>, PermutationError>
    where
        T: Clone,
    {
        if slice.len() != self.size() {
            Err(PermutationError::PermutationSizeMismatch {
                permutation_size: self.size(),
                slice_length: slice.len(),
            })
        } else {
            Ok(self.permutation.iter().map(|&i| slice[i].clone()).collect())
        }
    }
}

#[cfg(test)]
mod test {
    use super::*;
    use alloc::vec;

    #[test]
    fn test_apply_permutation() {
        let permutation = Permutation::try_new(vec![1, 0, 2]).unwrap();
        assert_eq!(permutation.size(), 3);
        assert_eq!(
            permutation.try_apply(&["and", "Space", "Time"]).unwrap(),
            vec!["Space", "and", "Time"]
        );
    }

    #[test]
    fn test_invalid_permutation() {
        assert!(matches!(
            Permutation::try_new(vec![1, 0, 0]),
            Err(PermutationError::InvalidPermutation { .. })
        ));
        assert!(matches!(
            Permutation::try_new(vec![1, 0, 3]),
            Err(PermutationError::InvalidPermutation { .. })
        ));
    }

    #[test]
    fn test_permutation_size_mismatch() {
        let permutation = Permutation::try_new(vec![1, 0, 2]).unwrap();
        assert_eq!(
            permutation.try_apply(&["Space", "Time"]),
            Err(PermutationError::PermutationSizeMismatch {
                permutation_size: 3,
                slice_length: 2
            })
        );
    }
}<|MERGE_RESOLUTION|>--- conflicted
+++ resolved
@@ -39,33 +39,15 @@
         elements.sort_unstable();
         elements.dedup();
         if elements.len() < length {
-<<<<<<< HEAD
-            Err(PermutationError::InvalidPermutation(format!(
-                "Permutation can not have duplicate elements: {permutation:?}"
-            )))
-        }
-        // Check that no element is out of bounds
-        else if permutation.iter().any(|&i| i >= length) {
-            Err(PermutationError::InvalidPermutation(format!(
-                "Permutation can not have elements out of bounds: {permutation:?}"
-            )))
-=======
             Err(PermutationError::InvalidPermutation {
-                error: format!(
-                    "Permutation can not have duplicate elements: {:?}",
-                    permutation
-                ),
+                error: format!("Permutation can not have duplicate elements: {permutation:?}"),
             })
         }
         // Check that no element is out of bounds
         else if permutation.iter().any(|&i| i >= length) {
             Err(PermutationError::InvalidPermutation {
-                error: format!(
-                    "Permutation can not have elements out of bounds: {:?}",
-                    permutation
-                ),
+                error: format!("Permutation can not have elements out of bounds: {permutation:?}"),
             })
->>>>>>> d001f3c8
         } else {
             Ok(Self { permutation })
         }
