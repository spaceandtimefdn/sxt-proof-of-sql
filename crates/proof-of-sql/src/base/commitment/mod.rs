--- conflicted
+++ resolved
@@ -100,16 +100,10 @@
         offset: usize,
         _setup: &Self::PublicSetup<'_>,
     ) -> Vec<Self> {
-<<<<<<< HEAD
         use curve25519_dalek::ristretto::CompressedRistretto;
 
-        let sequences = Vec::from_iter(committable_columns.iter().map(Into::into));
-        let mut compressed_commitments =
-            vec![CompressedRistretto::default(); committable_columns.len()];
-=======
         let sequences: Vec<_> = committable_columns.iter().map(Into::into).collect();
-        let mut compressed_commitments = vec![Default::default(); committable_columns.len()];
->>>>>>> 2cbff777
+        let mut compressed_commitments = vec![CompressedRistretto::default(); committable_columns.len()];
         blitzar::compute::compute_curve25519_commitments(
             &mut compressed_commitments,
             &sequences,
