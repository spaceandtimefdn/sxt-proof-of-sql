--- conflicted
+++ resolved
@@ -1,11 +1,7 @@
 use super::{LiteralValue, OwnedColumn, TableRef};
 use crate::base::{
-<<<<<<< HEAD
     math::{decimal::Precision, non_negative_i32::NonNegativeI32},
-=======
-    math::decimal::Precision,
     posql_time::{PoSQLTimeUnit, PoSQLTimeZone},
->>>>>>> 8cbb3f68
     scalar::{Scalar, ScalarExt},
     slice_ops::slice_cast_with,
 };
