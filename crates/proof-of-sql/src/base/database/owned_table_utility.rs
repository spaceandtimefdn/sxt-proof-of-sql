--- conflicted
+++ resolved
@@ -48,7 +48,6 @@
     OwnedTable::try_from_iter(iter).unwrap()
 }
 
-<<<<<<< HEAD
 /// Creates a (Identifier, OwnedColumn) pair for a tinyint column.
 /// This is primarily intended for use in conjunction with [owned_table].
 /// # Example
@@ -67,12 +66,8 @@
     )
 }
 
-/// Creates a (Identifier, OwnedColumn) pair for a smallint column.
-/// This is primarily intended for use in conjunction with [owned_table].
-=======
 /// Creates a `(Identifier, OwnedColumn)` pair for a smallint column.
 /// This is primarily intended for use in conjunction with [`owned_table`].
->>>>>>> b70c2129
 /// # Example
 /// ```use proof_of_sql::base::{database::owned_table_utility::*, scalar::Curve25519Scalar};
 /// let result = owned_table::<Curve25519Scalar>([
