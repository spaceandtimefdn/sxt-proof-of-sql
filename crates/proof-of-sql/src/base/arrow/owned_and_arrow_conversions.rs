--- conflicted
+++ resolved
@@ -22,11 +22,7 @@
 use alloc::sync::Arc;
 use arrow::{
     array::{
-<<<<<<< HEAD
-        ArrayRef, BooleanArray, Decimal128Array, Decimal256Array, FixedSizeBinaryArray, Int16Array,
-=======
-        ArrayRef, BinaryArray, BooleanArray, Decimal128Array, Decimal256Array, Int16Array,
->>>>>>> 3e77a271
+        ArrayRef, BinaryArray, BooleanArray, Decimal128Array, Decimal256Array, FixedSizeBinaryArray, Int16Array,
         Int32Array, Int64Array, Int8Array, StringArray, TimestampMicrosecondArray,
         TimestampMillisecondArray, TimestampNanosecondArray, TimestampSecondArray, UInt8Array,
     },
